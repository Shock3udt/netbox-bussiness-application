--- conflicted
+++ resolved
@@ -300,10 +300,7 @@
 
     class Meta(NetBoxTable.Meta):
         model = Incident
-<<<<<<< HEAD
         fields = ['pk', 'title', 'status', 'severity', 'created_at', 'resolved_at', 'responders_count', 'affected_services_count', 'affected_devices_count', 'events_count', 'commander']
-=======
-        fields = ['pk', 'title', 'status', 'severity', 'created_at', 'resolved_at', 'responders_count', 'affected_services_count', 'events_count', 'commander']
 
 
 class ExternalWorkflowTable(NetBoxTable):
@@ -358,5 +355,4 @@
 
     class Meta(NetBoxTable.Meta):
         model = ExternalWorkflow
-        fields = ['name', 'workflow_type', 'object_type', 'enabled', 'workflow_identifier', 'description', 'created', 'last_updated']
->>>>>>> b18a48de
+        fields = ['name', 'workflow_type', 'object_type', 'enabled', 'workflow_identifier', 'description', 'created', 'last_updated']