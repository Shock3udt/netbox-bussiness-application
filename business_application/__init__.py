from netbox.plugins import PluginConfig


class BusinessApplicationConfig(PluginConfig):
    name = "business_application"  # Must match the plugin directory name
    verbose_name = "Business Application"
    description = "Manage business applications and their relationships to virtual machines"
    version = "2.1.0"  # Bumped version for PagerDuty sync feature
    base_url = "business-application"  # URL base for the plugin
    required_settings = []  # Define required settings if applicable
    min_version = "4.1.0"  # Minimum required NetBox version
    max_version = "4.5.0"  # Maximum required NetBox version
    default_settings = {
<<<<<<< HEAD
        # PagerDuty integration settings
        'pagerduty_incident_creation_enabled': True,  # Enable/disable automatic PagerDuty incident creation
        # Note: Routing keys are configured per TechnicalService or BusinessApplication,
        # not as a global setting. See pagerduty_routing_key field on those models.
=======
        # External Workflow (AAP/N8N) Settings
        'aap_default_url': '',           # Default AAP Controller URL
        'aap_auth_type': 'token',        # Authentication type: 'basic' or 'token'
        'aap_username': '',              # AAP username (for basic auth)
        'aap_password': '',              # AAP password (for basic auth)
        'aap_token': '',                 # AAP OAuth/Bearer token (for token auth)
        'aap_verify_ssl': True,          # Verify SSL for AAP
        'aap_timeout': 30,               # Request timeout in seconds
        'n8n_default_url': '',           # Default N8N instance URL
        'n8n_api_key': '',               # N8N API key (optional)
        'n8n_verify_ssl': True,          # Verify SSL for N8N
        'n8n_timeout': 30,               # Request timeout in seconds
        'workflow_execution_enabled': True,  # Master switch for workflow execution
>>>>>>> 63da6316
    }
    installed_apps = [
        'django_htmx',
    ]

<<<<<<< HEAD
    def ready(self):
        """
        Called when Django starts. Import signals to register them.
        """
        super().ready()
        # Import signals to register them
        try:
            from . import signals  # noqa: F401
        except ImportError as e:
            import logging
            logger = logging.getLogger('business_application')
            logger.warning(f"Could not import signals module: {e}")

=======
>>>>>>> 63da6316

# Required for NetBox to recognize the plugin
config = BusinessApplicationConfig<|MERGE_RESOLUTION|>--- conflicted
+++ resolved
@@ -11,12 +11,8 @@
     min_version = "4.1.0"  # Minimum required NetBox version
     max_version = "4.5.0"  # Maximum required NetBox version
     default_settings = {
-<<<<<<< HEAD
         # PagerDuty integration settings
         'pagerduty_incident_creation_enabled': True,  # Enable/disable automatic PagerDuty incident creation
-        # Note: Routing keys are configured per TechnicalService or BusinessApplication,
-        # not as a global setting. See pagerduty_routing_key field on those models.
-=======
         # External Workflow (AAP/N8N) Settings
         'aap_default_url': '',           # Default AAP Controller URL
         'aap_auth_type': 'token',        # Authentication type: 'basic' or 'token'
@@ -30,13 +26,11 @@
         'n8n_verify_ssl': True,          # Verify SSL for N8N
         'n8n_timeout': 30,               # Request timeout in seconds
         'workflow_execution_enabled': True,  # Master switch for workflow execution
->>>>>>> 63da6316
     }
     installed_apps = [
         'django_htmx',
     ]
 
-<<<<<<< HEAD
     def ready(self):
         """
         Called when Django starts. Import signals to register them.
@@ -50,8 +44,6 @@
             logger = logging.getLogger('business_application')
             logger.warning(f"Could not import signals module: {e}")
 
-=======
->>>>>>> 63da6316
 
 # Required for NetBox to recognize the plugin
 config = BusinessApplicationConfig