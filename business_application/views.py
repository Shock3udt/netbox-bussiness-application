from netbox.views import generic
from utilities.views import ViewTab, register_model_view
from django.shortcuts import render, get_object_or_404
from django.views.generic import TemplateView
from django.db.models import Q
from django.utils import timezone
from datetime import datetime, timedelta
from .models import (
    BusinessApplication, TechnicalService, ServiceDependency, EventSource, Event,
    Maintenance, ChangeType, Change, Incident, PagerDutyTemplate
)
from .forms import (
    BusinessApplicationForm, TechnicalServiceForm, ServiceDependencyForm, EventSourceForm, EventForm,
    MaintenanceForm, ChangeTypeForm, ChangeForm, IncidentForm, PagerDutyTemplateForm, TechnicalServicePagerDutyForm
)
from .tables import (
    BusinessApplicationTable, TechnicalServiceTable, ServiceDependencyTable,
    UpstreamDependencyTable, DownstreamDependencyTable, DownstreamBusinessApplicationTable,
    EventSourceTable, EventTable, MaintenanceTable, ChangeTypeTable, ChangeTable, IncidentTable,
    PagerDutyTemplateTable
)
from .filtersets import (
    BusinessApplicationFilter, TechnicalServiceFilter, ServiceDependencyFilter, EventSourceFilter, EventFilter,
    MaintenanceFilter, ChangeTypeFilter, ChangeFilter, IncidentFilter, PagerDutyTemplateFilter
)
from django.http import JsonResponse
from dcim.models import Device
from virtualization.models import VirtualMachine, Cluster

# BusinessApplication Views
class BusinessApplicationListView(generic.ObjectListView):
    queryset = BusinessApplication.objects.all()
    table = BusinessApplicationTable
    filterset = BusinessApplicationFilter

class BusinessApplicationChangeLogView(generic.ObjectChangeLogView):
    queryset = BusinessApplication.objects.all()

class BusinessApplicationDetailView(generic.ObjectView):
    queryset = BusinessApplication.objects.all()
    template_name = 'business_application/businessapplication/businessapplication.html'

class BusinessApplicationCreateView(generic.ObjectEditView):
    queryset = BusinessApplication.objects.all()
    form = BusinessApplicationForm

class BusinessApplicationEditView(generic.ObjectEditView):
    queryset = BusinessApplication.objects.all()
    form = BusinessApplicationForm

class BusinessApplicationDeleteView(generic.ObjectDeleteView):
    queryset = BusinessApplication.objects.all()

# TechnicalService Views
class TechnicalServiceListView(generic.ObjectListView):
    queryset = TechnicalService.objects.all()
    table = TechnicalServiceTable
    filterset = TechnicalServiceFilter

class TechnicalServiceChangeLogView(generic.ObjectChangeLogView):
    queryset = TechnicalService.objects.all()

@register_model_view(TechnicalService, name='operations', path='operations')
class TechnicalServiceOperationsView(generic.ObjectView):
    queryset = TechnicalService.objects.all()
    template_name = 'business_application/technicalservice/operations.html'

    tab = ViewTab(
        label='Operations',
        badge=lambda obj: obj.devices.count() + obj.vms.count() + obj.clusters.count(),
        permission='business_application.view_technicalservice',
        weight=100
    )

    def get(self, request, pk):
        obj = self.get_object(pk=pk)
        return render(
            request,
            self.template_name,
            context={
                'object': obj,
                'tab': self.tab,
            }
        )

@register_model_view(TechnicalService, name='dependencies', path='dependencies')
class TechnicalServiceDependenciesView(generic.ObjectView):
    queryset = TechnicalService.objects.all()
    template_name = 'business_application/technicalservice/dependencies.html'

    tab = ViewTab(
        label='Dependencies',
        badge=lambda obj: obj.get_upstream_dependencies().count() + obj.get_downstream_dependencies().count(),
        permission='business_application.view_technicalservice',
        weight=200
    )

    def get(self, request, pk):
        obj = self.get_object(pk=pk)

        # Get upstream and downstream dependencies
        upstream_deps = obj.get_upstream_dependencies()
        downstream_deps = obj.get_downstream_dependencies()
        downstream_apps = obj.get_downstream_business_applications()

        # Create table instances
        upstream_dependencies_table = UpstreamDependencyTable(upstream_deps)
        downstream_dependencies_table = DownstreamDependencyTable(downstream_deps)
        downstream_business_applications_table = DownstreamBusinessApplicationTable(downstream_apps)

        return render(
            request,
            self.template_name,
            context={
                'object': obj,
                'tab': self.tab,
                'upstream_dependencies_table': upstream_dependencies_table,
                'downstream_dependencies_table': downstream_dependencies_table,
                'downstream_business_applications_table': downstream_business_applications_table,
            }
        )

@register_model_view(TechnicalService, name='pagerduty', path='pagerduty')
class TechnicalServicePagerDutyView(generic.ObjectView):
    queryset = TechnicalService.objects.all()
    template_name = 'business_application/technicalservice/pagerduty.html'

    tab = ViewTab(
        label='PagerDuty',
        permission='business_application.view_technicalservice',
        weight=300
    )

    def get(self, request, pk):
        obj = self.get_object(pk=pk)
        return render(
            request,
            self.template_name,
            context={
                'object': obj,
                'tab': self.tab,
            }
        )

class TechnicalServicePagerDutyEditView(generic.ObjectEditView):
    queryset = TechnicalService.objects.all()
    form = TechnicalServicePagerDutyForm
    template_name = 'generic/object_edit.html'

    def get_object(self, **kwargs):
        obj = super().get_object(**kwargs)
        return obj

class TechnicalServiceDetailView(generic.ObjectView):
    queryset = TechnicalService.objects.all()
    template_name = 'business_application/technicalservice.html'

class TechnicalServiceCreateView(generic.ObjectEditView):
    queryset = TechnicalService.objects.all()
    form = TechnicalServiceForm

class TechnicalServiceEditView(generic.ObjectEditView):
    queryset = TechnicalService.objects.all()
    form = TechnicalServiceForm

class TechnicalServiceDeleteView(generic.ObjectDeleteView):
    queryset = TechnicalService.objects.all()

# EventSource Views
class EventSourceListView(generic.ObjectListView):
    queryset = EventSource.objects.all()
    table = EventSourceTable
    filterset = EventSourceFilter

class EventSourceChangeLogView(generic.ObjectChangeLogView):
    queryset = EventSource.objects.all()

class EventSourceDetailView(generic.ObjectView):
    queryset = EventSource.objects.all()
    template_name = 'business_application/eventsource.html'

class EventSourceCreateView(generic.ObjectEditView):
    queryset = EventSource.objects.all()
    form = EventSourceForm

class EventSourceEditView(generic.ObjectEditView):
    queryset = EventSource.objects.all()
    form = EventSourceForm

class EventSourceDeleteView(generic.ObjectDeleteView):
    queryset = EventSource.objects.all()

# Event Views
class EventListView(generic.ObjectListView):
    queryset = Event.objects.all()
    table = EventTable
    filterset = EventFilter

class EventChangeLogView(generic.ObjectChangeLogView):
    queryset = Event.objects.all()

class EventDetailView(generic.ObjectView):
    queryset = Event.objects.all()
    template_name = 'business_application/event.html'

class EventCreateView(generic.ObjectEditView):
    queryset = Event.objects.all()
    form = EventForm

class EventEditView(generic.ObjectEditView):
    queryset = Event.objects.all()
    form = EventForm

class EventDeleteView(generic.ObjectDeleteView):
    queryset = Event.objects.all()

# Maintenance Views
class MaintenanceListView(generic.ObjectListView):
    queryset = Maintenance.objects.all()
    table = MaintenanceTable
    filterset = MaintenanceFilter

class MaintenanceChangeLogView(generic.ObjectChangeLogView):
    queryset = Maintenance.objects.all()

class MaintenanceDetailView(generic.ObjectView):
    queryset = Maintenance.objects.all()
    template_name = 'business_application/maintenance.html'

class MaintenanceCreateView(generic.ObjectEditView):
    queryset = Maintenance.objects.all()
    form = MaintenanceForm

class MaintenanceEditView(generic.ObjectEditView):
    queryset = Maintenance.objects.all()
    form = MaintenanceForm

class MaintenanceDeleteView(generic.ObjectDeleteView):
    queryset = Maintenance.objects.all()

# ChangeType Views
class ChangeTypeListView(generic.ObjectListView):
    queryset = ChangeType.objects.all()
    table = ChangeTypeTable
    filterset = ChangeTypeFilter

class ChangeTypeChangeLogView(generic.ObjectChangeLogView):
    queryset = ChangeType.objects.all()

class ChangeTypeDetailView(generic.ObjectView):
    queryset = ChangeType.objects.all()
    template_name = 'business_application/changetype.html'

class ChangeTypeCreateView(generic.ObjectEditView):
    queryset = ChangeType.objects.all()
    form = ChangeTypeForm

class ChangeTypeEditView(generic.ObjectEditView):
    queryset = ChangeType.objects.all()
    form = ChangeTypeForm

class ChangeTypeDeleteView(generic.ObjectDeleteView):
    queryset = ChangeType.objects.all()

# Change Views
class ChangeListView(generic.ObjectListView):
    queryset = Change.objects.all()
    table = ChangeTable
    filterset = ChangeFilter

class ChangeChangeLogView(generic.ObjectChangeLogView):
    queryset = Change.objects.all()

class ChangeDetailView(generic.ObjectView):
    queryset = Change.objects.all()
    template_name = 'business_application/change.html'

class ChangeCreateView(generic.ObjectEditView):
    queryset = Change.objects.all()
    form = ChangeForm

class ChangeEditView(generic.ObjectEditView):
    queryset = Change.objects.all()
    form = ChangeForm

class ChangeDeleteView(generic.ObjectDeleteView):
    queryset = Change.objects.all()

# Incident Views
class IncidentListView(generic.ObjectListView):
    queryset = Incident.objects.all()
    table = IncidentTable
    filterset = IncidentFilter

class IncidentChangeLogView(generic.ObjectChangeLogView):
    queryset = Incident.objects.all()

class IncidentDetailView(generic.ObjectView):
    queryset = Incident.objects.all()
    template_name = 'business_application/incident/incident.html'

class IncidentCreateView(generic.ObjectEditView):
    queryset = Incident.objects.all()
    form = IncidentForm

class IncidentEditView(generic.ObjectEditView):
    queryset = Incident.objects.all()
    form = IncidentForm

class IncidentDeleteView(generic.ObjectDeleteView):
    queryset = Incident.objects.all()

@register_model_view(Incident, name='timeline', path='timeline')
class IncidentTimelineView(generic.ObjectView):
    queryset = Incident.objects.all()
    template_name = 'business_application/incident/timeline.html'

    tab = ViewTab(
        label='Timeline',
        badge=lambda obj: obj.events.count(),
        permission='business_application.view_incident',
        weight=100
    )

    def get(self, request, pk):
        obj = self.get_object(pk=pk)

        # Get all events related to this incident
        events = obj.events.all().order_by('created_at')

        # Create timeline entries for events and their state changes
        timeline_entries = []

        # Add incident creation as first timeline entry
        timeline_entries.append({
            'timestamp': obj.created_at,
            'type': 'incident_created',
            'title': 'Incident Created',
            'description': f'Incident "{obj.title}" was created',
            'severity': obj.severity,
            'status': obj.status,
            'object': obj,
            'icon': 'mdi-alert-circle'
        })

        # Add events to timeline
        for event in events:
            timeline_entries.append({
                'timestamp': event.created_at,
                'type': 'event_added',
                'title': 'Event Added to Incident',
                'description': event.message,
                'severity': event.criticallity,
                'status': event.status,
                'object': event,
                'icon': 'mdi-plus-circle',
                'event_source': event.event_source.name if event.event_source else 'Unknown'
            })

            # If event was updated after creation, add update entry
            if event.updated_at > event.created_at:
                timeline_entries.append({
                    'timestamp': event.updated_at,
                    'type': 'event_updated',
                    'title': 'Event Updated',
                    'description': f'Event status changed: {event.message}',
                    'severity': event.criticallity,
                    'status': event.status,
                    'object': event,
                    'icon': 'mdi-pencil-circle',
                    'event_source': event.event_source.name if event.event_source else 'Unknown'
                })

        # Add incident status changes if resolved
        if obj.resolved_at:
            timeline_entries.append({
                'timestamp': obj.resolved_at,
                'type': 'incident_resolved',
                'title': 'Incident Resolved',
                'description': f'Incident "{obj.title}" was resolved',
                'severity': obj.severity,
                'status': 'resolved',
                'object': obj,
                'icon': 'mdi-check-circle'
            })

        # Add affected services information
        affected_services = obj.affected_services.all()
        if affected_services:
            timeline_entries.append({
                'timestamp': obj.created_at,
                'type': 'services_affected',
                'title': 'Affected Services',
                'description': f'{affected_services.count()} service(s) affected by this incident',
                'severity': obj.severity,
                'status': obj.status,
                'object': obj,
                'icon': 'mdi-server-network',
                'services': list(affected_services)
            })

        # Add responders if any
        responders = obj.responders.all()
        if responders:
            timeline_entries.append({
                'timestamp': obj.created_at,
                'type': 'responders_assigned',
                'title': 'Responders Assigned',
                'description': f'{responders.count()} responder(s) assigned to this incident',
                'severity': obj.severity,
                'status': obj.status,
                'object': obj,
                'icon': 'mdi-account-multiple',
                'responders': list(responders)
            })

        # Sort timeline entries by timestamp
        timeline_entries.sort(key=lambda x: x['timestamp'])

        return render(
            request,
            self.template_name,
            context={
                'object': obj,
                'tab': self.tab,
                'timeline_entries': timeline_entries,
                'events': events,
            }
        )

@register_model_view(TechnicalService, name='incidents_events', path='incidents-events')
class TechnicalServiceIncidentsEventsView(generic.ObjectView):
    queryset = TechnicalService.objects.all()
    template_name = 'business_application/technicalservice/incidents_events.html'

    tab = ViewTab(
        label='Incidents & Events',
        badge=lambda obj: obj.incidents.count() + Event.objects.filter(
            content_type__model__in=['device', 'virtualmachine', 'cluster'],
            object_id__in=list(obj.devices.values_list('id', flat=True)) +
                          list(obj.vms.values_list('id', flat=True)) +
                          list(obj.clusters.values_list('id', flat=True))
        ).count(),
        permission='business_application.view_technicalservice',
        weight=400
    )

    def get(self, request, pk):
        from django.contrib.contenttypes.models import ContentType
        obj = self.get_object(pk=pk)

        # Get incidents affecting this service
        incidents = obj.incidents.all().order_by('-created_at')

        # Get all events related to this service's infrastructure
        events = []
        timeline_entries = []

        # Get content types
        device_ct = ContentType.objects.get_for_model(Device)
        vm_ct = ContentType.objects.get_for_model(VirtualMachine)
        cluster_ct = ContentType.objects.get_for_model(Cluster)
        service_ct = ContentType.objects.get_for_model(TechnicalService)

        # Collect events from devices
        device_ids = list(obj.devices.values_list('id', flat=True))
        if device_ids:
            device_events = Event.objects.filter(
                content_type=device_ct,
                object_id__in=device_ids
            ).order_by('-created_at')
            events.extend(device_events)

        # Collect events from VMs
        vm_ids = list(obj.vms.values_list('id', flat=True))
        if vm_ids:
            vm_events = Event.objects.filter(
                content_type=vm_ct,
                object_id__in=vm_ids
            ).order_by('-created_at')
            events.extend(vm_events)

        # Collect events from clusters
        cluster_ids = list(obj.clusters.values_list('id', flat=True))
        if cluster_ids:
            cluster_events = Event.objects.filter(
                content_type=cluster_ct,
                object_id__in=cluster_ids
            ).order_by('-created_at')
            events.extend(cluster_events)

        # Collect events directly related to this service
        service_events = Event.objects.filter(
            content_type=service_ct,
            object_id=obj.id
        ).order_by('-created_at')
        events.extend(service_events)

        # Create timeline entries for incidents
        for incident in incidents:
            timeline_entries.append({
                'timestamp': incident.created_at,
                'type': 'incident_created',
                'title': 'Incident Created',
                'description': incident.title,
                'severity': incident.severity,
                'status': incident.status,
                'object': incident,
                'icon': 'mdi-alert-multiple',
                'related_object': obj
            })

            if incident.resolved_at:
                timeline_entries.append({
                    'timestamp': incident.resolved_at,
                    'type': 'incident_resolved',
                    'title': 'Incident Resolved',
                    'description': f'Incident "{incident.title}" was resolved',
                    'severity': incident.severity,
                    'status': 'resolved',
                    'object': incident,
                    'icon': 'mdi-check-circle',
                    'related_object': obj
                })

        # Create timeline entries for events
        for event in events:
            # Determine the infrastructure component
            if event.content_type == device_ct:
                infra_type = 'Device'
                try:
                    infra_name = Device.objects.get(id=event.object_id).name
                except Device.DoesNotExist:
                    infra_name = f'Device ID {event.object_id}'
            elif event.content_type == vm_ct:
                infra_type = 'VM'
                try:
                    infra_name = VirtualMachine.objects.get(id=event.object_id).name
                except VirtualMachine.DoesNotExist:
                    infra_name = f'VM ID {event.object_id}'
            elif event.content_type == cluster_ct:
                infra_type = 'Cluster'
                try:
                    infra_name = Cluster.objects.get(id=event.object_id).name
                except Cluster.DoesNotExist:
                    infra_name = f'Cluster ID {event.object_id}'
            else:
                infra_type = 'Service'
                infra_name = obj.name

            timeline_entries.append({
                'timestamp': event.created_at,
                'type': 'event',
                'title': f'Event on {infra_type}',
                'description': f'{event.message} ({infra_name})',
                'severity': event.criticallity,
                'status': event.status,
                'object': event,
                'icon': 'mdi-alert-circle-outline',
                'event_source': event.event_source.name if event.event_source else 'Unknown',
                'infra_type': infra_type,
                'infra_name': infra_name
            })

        # Get upstream services and their health status
        upstream_deps = obj.get_upstream_dependencies()
        upstream_services_health = []

        for dep in upstream_deps:
            upstream_service = dep.upstream_service
            health_status = upstream_service.health_status

            upstream_services_health.append({
                'service': upstream_service,
                'dependency': dep,
                'health_status': health_status,
                'is_degraded': health_status in ['degraded', 'down', 'under_maintenance'],
                'incidents_count': upstream_service.incidents.filter(
                    status__in=['new', 'investigating', 'identified']
                ).count()
            })

        # Sort timeline entries by timestamp (newest first)
        timeline_entries.sort(key=lambda x: x['timestamp'], reverse=True)

        # Get statistics
        stats = {
            'total_incidents': incidents.count(),
            'active_incidents': incidents.filter(status__in=['new', 'investigating', 'identified']).count(),
            'total_events': len(events),
            'triggered_events': len([e for e in events if e.status == 'triggered']),
            'critical_events': len([e for e in events if e.criticallity == 'CRITICAL']),
            'upstream_degraded': len([s for s in upstream_services_health if s['is_degraded']]),
        }

        return render(
            request,
            self.template_name,
            context={
                'object': obj,
                'tab': self.tab,
                'timeline_entries': timeline_entries[:50],  # Limit to 50 most recent
                'incidents': incidents,
                'events': events[:20],  # Limit to 20 most recent events
                'upstream_services_health': upstream_services_health,
                'stats': stats,
            }
        )

@register_model_view(BusinessApplication, name='incidents_events', path='incidents-events')
class BusinessApplicationIncidentsEventsView(generic.ObjectView):
    queryset = BusinessApplication.objects.all()
    template_name = 'business_application/businessapplication/incidents_events.html'

    tab = ViewTab(
        label='Incidents & Events',
        badge=lambda obj: Incident.objects.filter(
            affected_services__business_apps=obj
        ).distinct().count() + Event.objects.filter(
            content_type__model__in=['device', 'virtualmachine'],
            object_id__in=list(obj.devices.values_list('id', flat=True)) +
                          list(obj.virtual_machines.values_list('id', flat=True))
        ).count(),
        permission='business_application.view_businessapplication',
        weight=400
    )

    def get(self, request, pk):
        from django.contrib.contenttypes.models import ContentType
        obj = self.get_object(pk=pk)

        # Get incidents affecting services related to this business application
        related_services = obj.technical_services.all()
        incidents = Incident.objects.filter(
            affected_services__in=related_services
        ).distinct().order_by('-created_at')

        # Get all events related to this business application's infrastructure
        events = []
        timeline_entries = []

        # Get content types
        device_ct = ContentType.objects.get_for_model(Device)
        vm_ct = ContentType.objects.get_for_model(VirtualMachine)

        # Collect events from devices
        device_ids = list(obj.devices.values_list('id', flat=True))
        if device_ids:
            device_events = Event.objects.filter(
                content_type=device_ct,
                object_id__in=device_ids
            ).order_by('-created_at')
            events.extend(device_events)

        # Collect events from VMs
        vm_ids = list(obj.virtual_machines.values_list('id', flat=True))
        if vm_ids:
            vm_events = Event.objects.filter(
                content_type=vm_ct,
                object_id__in=vm_ids
            ).order_by('-created_at')
            events.extend(vm_events)

        # Create timeline entries for incidents
        for incident in incidents:
            # Find which services are affected
            affected_services = incident.affected_services.filter(
                business_apps=obj
            )

            timeline_entries.append({
                'timestamp': incident.created_at,
                'type': 'incident_created',
                'title': 'Incident Affects Business Application',
                'description': incident.title,
                'severity': incident.severity,
                'status': incident.status,
                'object': incident,
                'icon': 'mdi-alert-multiple',
                'affected_services': list(affected_services)
            })

            if incident.resolved_at:
                timeline_entries.append({
                    'timestamp': incident.resolved_at,
                    'type': 'incident_resolved',
                    'title': 'Incident Resolved',
                    'description': f'Incident "{incident.title}" was resolved',
                    'severity': incident.severity,
                    'status': 'resolved',
                    'object': incident,
                    'icon': 'mdi-check-circle',
                    'affected_services': list(affected_services)
                })

        # Create timeline entries for events
        for event in events:
            # Determine the infrastructure component
            if event.content_type == device_ct:
                infra_type = 'Device'
                try:
                    infra_name = Device.objects.get(id=event.object_id).name
                except Device.DoesNotExist:
                    infra_name = f'Device ID {event.object_id}'
            elif event.content_type == vm_ct:
                infra_type = 'VM'
                try:
                    infra_name = VirtualMachine.objects.get(id=event.object_id).name
                except VirtualMachine.DoesNotExist:
                    infra_name = f'VM ID {event.object_id}'
            else:
                infra_type = 'Unknown'
                infra_name = f'Object ID {event.object_id}'

            timeline_entries.append({
                'timestamp': event.created_at,
                'type': 'event',
                'title': f'Event on {infra_type}',
                'description': f'{event.message} ({infra_name})',
                'severity': event.criticallity,
                'status': event.status,
                'object': event,
                'icon': 'mdi-alert-circle-outline',
                'event_source': event.event_source.name if event.event_source else 'Unknown',
                'infra_type': infra_type,
                'infra_name': infra_name
            })

        # Sort timeline entries by timestamp (newest first)
        timeline_entries.sort(key=lambda x: x['timestamp'], reverse=True)

        # Get service health summary
        service_health_summary = {}
        for service in related_services:
            health_status = service.health_status
            if health_status not in service_health_summary:
                service_health_summary[health_status] = 0
            service_health_summary[health_status] += 1

        # Get statistics
        stats = {
            'total_incidents': incidents.count(),
            'active_incidents': incidents.filter(status__in=['new', 'investigating', 'identified']).count(),
            'total_events': len(events),
            'triggered_events': len([e for e in events if e.status == 'triggered']),
            'critical_events': len([e for e in events if e.criticallity == 'CRITICAL']),
            'total_services': related_services.count(),
            'degraded_services': len([s for s in related_services if s.health_status in ['degraded', 'down', 'under_maintenance']]),
        }

        return render(
            request,
            self.template_name,
            context={
                'object': obj,
                'tab': self.tab,
                'timeline_entries': timeline_entries[:50],  # Limit to 50 most recent
                'incidents': incidents,
                'events': events[:20],  # Limit to 20 most recent events
                'related_services': related_services,
                'service_health_summary': service_health_summary,
                'stats': stats,
            }
        )

@register_model_view(Device, name='events', path='events')
class DeviceEventsView(generic.ObjectView):
    queryset = Device.objects.all()
    template_name = 'business_application/device/events.html'

    tab = ViewTab(
        label='Events',
        badge=lambda obj: Event.objects.filter(content_type__model='device', object_id=obj.pk).count(),
        permission='dcim.view_device',
        weight=500
    )

    def get(self, request, pk):
        from django.contrib.contenttypes.models import ContentType
        obj = self.get_object(pk=pk)

        # Get device content type
        device_ct = ContentType.objects.get_for_model(Device)

        # Get all events related to this device
        events = Event.objects.filter(
            content_type=device_ct,
            object_id=obj.pk
        ).order_by('-created_at')

        # Get related technical services for this device
        related_services = obj.technical_services.all()

        # Get incidents that affect services related to this device
        related_incidents = Incident.objects.filter(
            affected_services__in=related_services
        ).distinct()

        # Create event timeline entries
        timeline_entries = []

        # Add events to timeline
        for event in events:
            timeline_entries.append({
                'timestamp': event.created_at,
                'type': 'event',
                'title': 'Event Recorded',
                'description': event.message,
                'severity': event.criticallity,
                'status': event.status,
                'object': event,
                'icon': 'mdi-alert-circle-outline',
                'event_source': event.event_source.name if event.event_source else 'Unknown',
                'dedup_id': event.dedup_id
            })

            # If event was updated after creation, add update entry
            if event.updated_at > event.created_at:
                timeline_entries.append({
                    'timestamp': event.updated_at,
                    'type': 'event_updated',
                    'title': 'Event Updated',
                    'description': f'Event status changed: {event.message}',
                    'severity': event.criticallity,
                    'status': event.status,
                    'object': event,
                    'icon': 'mdi-pencil-circle-outline',
                    'event_source': event.event_source.name if event.event_source else 'Unknown',
                    'dedup_id': event.dedup_id
                })

        # Sort timeline entries by timestamp (newest first)
        timeline_entries.sort(key=lambda x: x['timestamp'], reverse=True)

        # Get event statistics
        event_stats = {
            'total': events.count(),
            'triggered': events.filter(status='triggered').count(),
            'ok': events.filter(status='ok').count(),
            'suppressed': events.filter(status='suppressed').count(),
            'critical': events.filter(criticallity='CRITICAL').count(),
            'warning': events.filter(criticallity='WARNING').count(),
            'info': events.filter(criticallity='INFO').count(),
        }

        return render(
            request,
            self.template_name,
            context={
                'object': obj,
                'tab': self.tab,
                'timeline_entries': timeline_entries,
                'events': events,
                'related_services': related_services,
                'related_incidents': related_incidents,
                'event_stats': event_stats,
            }
        )

# ServiceDependency Views
class ServiceDependencyListView(generic.ObjectListView):
    queryset = ServiceDependency.objects.all()
    table = ServiceDependencyTable
    filterset = ServiceDependencyFilter

class ServiceDependencyChangeLogView(generic.ObjectChangeLogView):
    queryset = ServiceDependency.objects.all()

class ServiceDependencyDetailView(generic.ObjectView):
    queryset = ServiceDependency.objects.all()
    template_name = 'business_application/servicedependency/servicedependency.html'

class ServiceDependencyCreateView(generic.ObjectEditView):
    queryset = ServiceDependency.objects.all()
    form = ServiceDependencyForm

class ServiceDependencyEditView(generic.ObjectEditView):
    queryset = ServiceDependency.objects.all()
    form = ServiceDependencyForm

class ServiceDependencyDeleteView(generic.ObjectDeleteView):
    queryset = ServiceDependency.objects.all()

# PagerDuty Template Views
class PagerDutyTemplateListView(generic.ObjectListView):
    queryset = PagerDutyTemplate.objects.all()
    table = PagerDutyTemplateTable
    filterset = PagerDutyTemplateFilter

class PagerDutyTemplateDetailView(generic.ObjectView):
    queryset = PagerDutyTemplate.objects.all()
    template_name = 'business_application/pagerdutytemplate/pagerdutytemplate.html'

class PagerDutyTemplateCreateView(generic.ObjectEditView):
    queryset = PagerDutyTemplate.objects.all()
    form = PagerDutyTemplateForm

class PagerDutyTemplateEditView(generic.ObjectEditView):
    queryset = PagerDutyTemplate.objects.all()
    form = PagerDutyTemplateForm

class PagerDutyTemplateDeleteView(generic.ObjectDeleteView):
    queryset = PagerDutyTemplate.objects.all()



# Calendar View
class CalendarView(TemplateView):
    template_name = 'business_application/calendar.html'

    def get_context_data(self, **kwargs):
        def format_event_title(obj):
            title = ''
            if isinstance(obj, Incident):
                title = obj.title
            elif isinstance(obj, Maintenance):
                title = obj.description
            elif isinstance(obj, Change):
                title = obj.description
            if len(title) > 50:
                return title[:50] + '...'
            return title

        context = super().get_context_data(**kwargs)

        # Get filter parameters from request
        selected_apps = self.request.GET.getlist('business_apps')
        selected_services = self.request.GET.getlist('services')
        include_dependents = self.request.GET.get('include_dependents', False)

        # Date range - default to current month
        now = timezone.now()
        start_date = datetime(now.year, now.month, 1)
        if now.month == 12:
            end_date = datetime(now.year + 1, 1, 1) - timedelta(days=1)
        else:
            end_date = datetime(now.year, now.month + 1, 1) - timedelta(days=1)

        # Override with URL parameters if provided
        if self.request.GET.get('start_date'):
            start_date = datetime.strptime(self.request.GET.get('start_date'), '%Y-%m-%d')
        if self.request.GET.get('end_date'):
            end_date = datetime.strptime(self.request.GET.get('end_date'), '%Y-%m-%d')

        # Build filters for incidents based on affected services
        incidents_filter = Q()
        maintenance_filter = Q()
        changes_filter = Q()

        if selected_apps:
            # Filter incidents for services related to selected business apps
            app_services = TechnicalService.objects.filter(
                business_apps__id__in=selected_apps
            ).values_list('id', flat=True)
            incidents_filter |= Q(affected_services__id__in=app_services)

            # Extend selected services with app services
            selected_services = list(set(selected_services) | set(app_services))

            # Filter maintenance/changes for devices/VMs related to selected business apps
            app_devices = BusinessApplication.objects.filter(
                id__in=selected_apps
            ).values_list('devices', flat=True)
            app_vms = BusinessApplication.objects.filter(
                id__in=selected_apps
            ).values_list('virtual_machines', flat=True)
            maintenance_filter |= Q(content_type__model='businessapplication', object_id__in=selected_apps)
            changes_filter |= Q(content_type__model='businessapplication', object_id__in=selected_apps)
            maintenance_filter |= Q(content_type__model='device', object_id__in=app_devices)
            maintenance_filter |= Q(content_type__model='virtualmachine', object_id__in=app_vms)
            changes_filter |= Q(content_type__model='device', object_id__in=app_devices)
            changes_filter |= Q(content_type__model='virtualmachine', object_id__in=app_vms)

        if selected_services:
            if include_dependents:
                previous = []
                current = set(selected_services)

                while previous != current:
                    previous = current
                    # Get downstream services from ServiceDependency relationships
                    downstream_services = ServiceDependency.objects.filter(
                        upstream_service__id__in=current
                    ).values_list('downstream_service_id', flat=True)
                    current = previous | set(downstream_services)

                selected_services = list(current)

            # Filter incidents for selected technical services
            incidents_filter |= Q(affected_services__id__in=selected_services)

            # Filter maintenance/changes for technical services and their related objects
            service_devices = TechnicalService.objects.filter(
                id__in=selected_services
            ).values_list('devices', flat=True)
            service_vms = TechnicalService.objects.filter(
                id__in=selected_services
            ).values_list('vms', flat=True)
            maintenance_filter |= Q(content_type__model='device', object_id__in=service_devices)
            maintenance_filter |= Q(content_type__model='virtualmachine', object_id__in=service_vms)
            maintenance_filter |= Q(content_type__model='technicalservice', object_id__in=selected_services)
            changes_filter |= Q(content_type__model='device', object_id__in=service_devices)
            changes_filter |= Q(content_type__model='virtualmachine', object_id__in=service_vms)
            changes_filter |= Q(content_type__model='technicalservice', object_id__in=selected_services)


        incidents = Incident.objects.filter(incidents_filter).filter(
            created_at__date__range=(start_date.date(), end_date.date())
        ).order_by('created_at') if incidents_filter else Incident.objects.filter(
            created_at__date__range=(start_date.date(), end_date.date())
        ).order_by('created_at')

        maintenances = Maintenance.objects.filter(maintenance_filter).filter(
            Q(planned_start__date__lt=end_date.date(), planned_end__date__gte=start_date.date())
        ).order_by('planned_start') if maintenance_filter else Maintenance.objects.filter(
            Q(planned_start__date__lt=end_date.date(), planned_end__date__gte=start_date.date())
        ).order_by('planned_start')

        changes = Change.objects.filter(changes_filter).filter(
            created_at__date__range=(start_date.date(), end_date.date())
        ).order_by('created_at') if changes_filter else Change.objects.filter(
            created_at__date__range=(start_date.date(), end_date.date())
        ).order_by('created_at')

        # Prepare data for calendar rendering
        calendar_events = []

        # Add incidents to calendar
        for incident in incidents:
            calendar_events.append({
                'title': format_event_title(incident),
                'start_ts': int(incident.created_at.timestamp() * 1000),
                'end_ts': int(incident.resolved_at.timestamp() * 1000) if incident.resolved_at else int(incident.created_at.timestamp() * 1000),
                'date': incident.created_at.strftime('%Y-%m-%d'),
                'time': incident.created_at.strftime('%H:%M'),
                'end_date': incident.resolved_at.strftime('%Y-%m-%d') if incident.resolved_at else None,
                'end_time': incident.resolved_at.strftime('%H:%M') if incident.resolved_at else None,
                'type': 'incident',
                'severity': incident.severity,
                'status': incident.status,
                'url': incident.get_absolute_url(),
                'object': incident
            })

        # Add maintenances to calendar
        for maintenance in maintenances:
            calendar_events.append({
                'title': format_event_title(maintenance),
                'start_ts': int(maintenance.planned_start.timestamp() * 1000),
                'end_ts': int(maintenance.planned_end.timestamp() * 1000),
                'date': maintenance.planned_start.strftime('%Y-%m-%d'),
                'time': maintenance.planned_start.strftime('%H:%M'),
                'end_date': maintenance.planned_end.strftime('%Y-%m-%d'),
                'end_time': maintenance.planned_end.strftime('%H:%M'),
                'type': 'maintenance',
                'status': maintenance.status,
                'url': maintenance.get_absolute_url(),
                'object': maintenance
            })

        # Add changes to calendar
        for change in changes:
            calendar_events.append({
                'title': format_event_title(change),
                'start_ts': int(change.created_at.timestamp() * 1000),
                'end_ts': int(change.created_at.timestamp() * 1000),
                'date': change.created_at.strftime('%Y-%m-%d'),
                'time': change.created_at.strftime('%H:%M'),
                'type': 'change',
                'change_type': change.type.name,
                'url': change.get_absolute_url(),
                'object': change
            })

        # Sort events by date and time
        calendar_events.sort(key=lambda x: (x['date'], x['time']))

        context.update({
            'calendar_events': calendar_events,
            'start_date': start_date,
            'end_date': end_date,
            'business_applications': BusinessApplication.objects.all(),
            'technical_services': TechnicalService.objects.all(),
            'selected_apps': selected_apps,
            'selected_services': selected_services,
            'include_dependents': include_dependents,
        })

        return context

# New view for dependency graph visualization
def dependency_graph_api(request, pk):  # pylint: disable=unused-argument
<<<<<<< HEAD
    """API endpoint to return dependency graph data for a technical service with directional filtering"""
=======
    """API endpoint to return dependency graph data for a technical service"""
>>>>>>> 75ae7c8f
    service = get_object_or_404(TechnicalService, pk=pk)

    def collect_upstream_dependencies(service, visited=None, depth=0, max_depth=10):
        """Recursively collect ONLY upstream dependencies (directional)"""
        if visited is None:
            visited = set()

        if service.id in visited or depth > max_depth:
            return set(), set()

        visited.add(service.id)
        nodes = {service}
        links = set()

        # Get upstream dependencies - only follow upstream direction
        for dep in service.get_upstream_dependencies():
            upstream_service = dep.upstream_service
            nodes.add(upstream_service)

            # Add link from upstream to current service
            links.add((upstream_service.id, service.id, dep.dependency_type, dep.name or f"Dependency {dep.id}"))

            # Recursively collect upstream dependencies of upstream service
            if depth < max_depth:
                upstream_nodes, upstream_links = collect_upstream_dependencies(
                    upstream_service, visited.copy(), depth + 1, max_depth
                )
                nodes.update(upstream_nodes)
                links.update(upstream_links)

        return nodes, links

    def collect_downstream_dependencies(service, visited=None, depth=0, max_depth=10):
        """Recursively collect ONLY downstream dependencies (directional)"""
        if visited is None:
            visited = set()

        if service.id in visited or depth > max_depth:
            return set(), set()

        visited.add(service.id)
        nodes = {service}
        links = set()

        # Get downstream dependencies - only follow downstream direction
        for dep in service.get_downstream_dependencies():
            downstream_service = dep.downstream_service
            nodes.add(downstream_service)

            # Add link from current service to downstream service
            links.add((service.id, downstream_service.id, dep.dependency_type, dep.name or f"Dependency {dep.id}"))

            # Recursively collect downstream dependencies of downstream service
            if depth < max_depth:
                downstream_nodes, downstream_links = collect_downstream_dependencies(
                    downstream_service, visited.copy(), depth + 1, max_depth
                )
                nodes.update(downstream_nodes)
                links.update(downstream_links)

        return nodes, links

    # Collect upstream dependencies starting from current service
    upstream_nodes, upstream_links = collect_upstream_dependencies(service)

    # Collect downstream dependencies starting from current service
    downstream_nodes, downstream_links = collect_downstream_dependencies(service)

    # Combine results (current service will be in both sets, but that's fine for set operations)
    all_nodes = upstream_nodes.union(downstream_nodes)
    all_links = upstream_links.union(downstream_links)

    # Convert to JSON format
    nodes_data = []
    for node in all_nodes:
        nodes_data.append({
            'id': node.id,
            'name': node.name,
            'service_type': node.service_type,
            'health_status': node.health_status,
            'node_type': 'service',
            'upstream_count': node.get_upstream_dependencies().count(),
            'downstream_count': node.get_downstream_dependencies().count(),
            'url': node.get_absolute_url()
        })

    links_data = []
    for source_id, target_id, link_type, link_name in all_links:
        links_data.append({
            'source': source_id,
            'target': target_id,
            'type': link_type,
            'name': link_name
        })

    return JsonResponse({
        'nodes': nodes_data,
        'links': links_data,
        'center_node': service.id
    })<|MERGE_RESOLUTION|>--- conflicted
+++ resolved
@@ -1090,11 +1090,8 @@
 
 # New view for dependency graph visualization
 def dependency_graph_api(request, pk):  # pylint: disable=unused-argument
-<<<<<<< HEAD
     """API endpoint to return dependency graph data for a technical service with directional filtering"""
-=======
-    """API endpoint to return dependency graph data for a technical service"""
->>>>>>> 75ae7c8f
+
     service = get_object_or_404(TechnicalService, pk=pk)
 
     def collect_upstream_dependencies(service, visited=None, depth=0, max_depth=10):
