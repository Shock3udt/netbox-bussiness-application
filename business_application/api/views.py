--- conflicted
+++ resolved
@@ -27,15 +27,10 @@
     CapacitorAlertSerializer,
     SignalFXAlertSerializer,
     EmailAlertSerializer,
-<<<<<<< HEAD
-    GitLabPipelineSerializer,
-    PagerDutyTemplateSerializer,
+    GitLabSerializer,
+    PagerDutyTemplateSerializer
     ExternalWorkflowSerializer,
     WorkflowExecutionSerializer
-=======
-    GitLabSerializer,
-    PagerDutyTemplateSerializer
->>>>>>> c1a7010b
 )
 from dcim.models import Device
 from virtualization.models import Cluster, VirtualMachine
