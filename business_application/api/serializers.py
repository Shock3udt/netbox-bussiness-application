from rest_framework import serializers
from django.utils import timezone
from datetime import timedelta

from business_application.models import (
    BusinessApplication, TechnicalService, ServiceDependency, EventSource, Event,
    Maintenance, ChangeType, Change, Incident, PagerDutyTemplate
)

<<<<<<< HEAD
=======
from django.utils import timezone
from datetime import datetime
>>>>>>> 2c10de3a

class BusinessApplicationSerializer(serializers.ModelSerializer):
    """
    Serializer for the BusinessApplication model.
    Provides representation for API interactions.
    """
    # Add incident-related counts for automation insights
    active_incidents_count = serializers.SerializerMethodField(read_only=True)

    class Meta:
        model = BusinessApplication
        fields = [
            'id',
            'name',
            'appcode',
            'description',
            'owner',
            'delegate',
            'servicenow',
            'active_incidents_count',
        ]

    def get_active_incidents_count(self, obj):
        """Count of active incidents affecting this business application."""
        return Incident.objects.filter(
            affected_services__business_apps=obj,
            status__in=['new', 'investigating', 'identified']
        ).distinct().count()


class TechnicalServiceSerializer(serializers.ModelSerializer):
    """
    Serializer for the TechnicalService model with automation enhancements.
    """
    business_apps_count = serializers.IntegerField(source='business_apps.count', read_only=True)
    vms_count = serializers.IntegerField(source='vms.count', read_only=True)
    devices_count = serializers.IntegerField(source='devices.count', read_only=True)
    clusters_count = serializers.IntegerField(source='clusters.count', read_only=True)
    upstream_dependencies_count = serializers.SerializerMethodField(read_only=True)
    downstream_dependencies_count = serializers.SerializerMethodField(read_only=True)
    has_pagerduty_integration = serializers.ReadOnlyField()

    # Enhanced fields for incident automation
    health_status = serializers.CharField(read_only=True)
    active_incidents_count = serializers.SerializerMethodField(read_only=True)
    recent_events_count = serializers.SerializerMethodField(read_only=True)
    dependency_depth = serializers.SerializerMethodField(read_only=True)

    class Meta:
        model = TechnicalService
        fields = [
            'id',
            'name',
            'service_type',
<<<<<<< HEAD
            'health_status',
=======
            'devices',
            'vms',
            'clusters',
            'business_apps',
>>>>>>> 2c10de3a
            'business_apps_count',
            'vms_count',
            'devices_count',
            'clusters_count',
            'upstream_dependencies_count',
            'downstream_dependencies_count',
<<<<<<< HEAD
            'active_incidents_count',
            'recent_events_count',
            'dependency_depth',
=======
            'pagerduty_service_definition',
            'pagerduty_router_rule',
            'pagerduty_config',
            'has_pagerduty_integration',
>>>>>>> 2c10de3a
            'created',
            'last_updated',
        ]

    def get_upstream_dependencies_count(self, obj):
        return obj.get_upstream_dependencies().count()

    def get_downstream_dependencies_count(self, obj):
        return obj.get_downstream_dependencies().count()

    def get_active_incidents_count(self, obj):
        """Count of active incidents affecting this service."""
        return obj.incidents.filter(
            status__in=['new', 'investigating', 'identified']
        ).count()

    def get_recent_events_count(self, obj):
        """Count of recent events (last 24h) for this service's infrastructure."""
        last_24h = timezone.now() - timedelta(hours=24)

        # Count events from devices and VMs associated with this service
        from django.contrib.contenttypes.models import ContentType
        from dcim.models import Device
        from virtualization.models import VirtualMachine

        device_ct = ContentType.objects.get_for_model(Device)
        vm_ct = ContentType.objects.get_for_model(VirtualMachine)
        service_ct = ContentType.objects.get_for_model(TechnicalService)

        return Event.objects.filter(
            created_at__gte=last_24h
        ).filter(
            models.Q(content_type=service_ct, object_id=obj.id) |
            models.Q(content_type=device_ct, object_id__in=obj.devices.values_list('id', flat=True)) |
            models.Q(content_type=vm_ct, object_id__in=obj.vms.values_list('id', flat=True))
        ).count()

    def get_dependency_depth(self, obj):
        """Calculate the maximum depth of this service in the dependency chain."""
        try:
            # Simple depth calculation - count upstream levels
            visited = set()
            max_depth = 0

            def calculate_depth(service, current_depth=0):
                nonlocal max_depth
                if service.id in visited or current_depth > 10:  # Prevent infinite loops
                    return current_depth

                visited.add(service.id)
                max_depth = max(max_depth, current_depth)

                for dep in service.get_upstream_dependencies():
                    calculate_depth(dep.upstream_service, current_depth + 1)

                return max_depth

            return calculate_depth(obj)
        except Exception:
            return 0


class ServiceDependencySerializer(serializers.ModelSerializer):
    """
    Serializer for the ServiceDependency model with correlation insights.
    """
    upstream_service_name = serializers.CharField(source='upstream_service.name', read_only=True)
    downstream_service_name = serializers.CharField(source='downstream_service.name', read_only=True)
    upstream_service_health = serializers.CharField(source='upstream_service.health_status', read_only=True)
    downstream_service_health = serializers.CharField(source='downstream_service.health_status', read_only=True)
    correlation_strength = serializers.SerializerMethodField(read_only=True)

    class Meta:
        model = ServiceDependency
        fields = [
            'id',
            'name',
            'description',
            'upstream_service',
            'upstream_service_name',
            'upstream_service_health',
            'downstream_service',
            'downstream_service_name',
            'downstream_service_health',
            'dependency_type',
            'correlation_strength',
            'created',
            'last_updated',
        ]

    def get_correlation_strength(self, obj):
        """Calculate how often incidents propagate through this dependency."""
        # Simple correlation metric based on recent incident patterns
        last_30d = timezone.now() - timedelta(days=30)

        upstream_incidents = Incident.objects.filter(
            affected_services=obj.upstream_service,
            created_at__gte=last_30d
        ).count()

        downstream_incidents = Incident.objects.filter(
            affected_services=obj.downstream_service,
            created_at__gte=last_30d
        ).count()

        if upstream_incidents == 0:
            return 0.0

        # Return ratio of downstream incidents that could be related to upstream
        return min(downstream_incidents / upstream_incidents, 1.0)


class EventSourceSerializer(serializers.ModelSerializer):
    """
    Serializer for the EventSource model with automation metrics.
    """
    events_count = serializers.IntegerField(source='event_set.count', read_only=True)
    recent_events_count = serializers.SerializerMethodField(read_only=True)
    incident_creation_rate = serializers.SerializerMethodField(read_only=True)

    class Meta:
        model = EventSource
        fields = [
            'id',
            'name',
            'description',
            'events_count',
            'recent_events_count',
            'incident_creation_rate',
            'created',
            'last_updated',
        ]

    def get_recent_events_count(self, obj):
        """Count of events from this source in the last 24 hours."""
        last_24h = timezone.now() - timedelta(hours=24)
        return obj.event_set.filter(created_at__gte=last_24h).count()

    def get_incident_creation_rate(self, obj):
        """Percentage of events from this source that create incidents."""
        total_events = obj.event_set.count()
        if total_events == 0:
            return 0.0

        events_with_incidents = obj.event_set.filter(incidents__isnull=False).distinct().count()
        return (events_with_incidents / total_events) * 100


class EventSerializer(serializers.ModelSerializer):
    """
    Enhanced Event serializer with incident correlation information.
    """
    event_source_name = serializers.CharField(source='event_source.name', read_only=True)
    content_type_name = serializers.CharField(source='content_type.model', read_only=True)
    has_valid_target = serializers.ReadOnlyField()
    target_display = serializers.ReadOnlyField()

    # Enhanced fields for incident automation
    incidents_count = serializers.IntegerField(source='incidents.count', read_only=True)
    incident_ids = serializers.SerializerMethodField(read_only=True)
    correlation_score = serializers.SerializerMethodField(read_only=True)
    affected_services = serializers.SerializerMethodField(read_only=True)
    time_to_incident = serializers.SerializerMethodField(read_only=True)

    class Meta:
        model = Event
        fields = [
            'id',
            'created_at',
            'last_seen_at',
            'updated_at',
            'content_type',
            'content_type_name',
            'object_id',
            'message',
            'dedup_id',
            'status',
            'criticallity',
            'event_source',
            'event_source_name',
            'incidents_count',
            'incident_ids',
            'correlation_score',
            'affected_services',
            'time_to_incident',
            'raw',
            'is_valid',
            'has_valid_target',
            'target_display',
            'created',
            'last_updated',
        ]

    def get_incident_ids(self, obj):
        """List of incident IDs associated with this event."""
        return list(obj.incidents.values_list('id', flat=True))

    def get_correlation_score(self, obj):
        """Best correlation score if this event was correlated with incidents."""
        # This would be calculated during correlation process
        # For now, return a simple metric based on incident association
        if obj.incidents.exists():
            return 0.8  # High correlation if assigned to incident
        return 0.0

    def get_affected_services(self, obj):
        """Services that could be affected by this event."""
        services = []

        try:
            # Get services directly related to the event's object
            if hasattr(obj.obj, 'technical_services'):
                services.extend(obj.obj.technical_services.values('id', 'name'))
            elif hasattr(obj, 'obj') and obj.obj:
                # Check if object is a service itself
                if obj.content_type.model == 'technicalservice':
                    services.append({'id': obj.obj.id, 'name': obj.obj.name})
        except Exception:
            pass

        return services

    def get_time_to_incident(self, obj):
        """Time in minutes from event creation to first incident assignment."""
        first_incident = obj.incidents.order_by('created_at').first()
        if first_incident:
            delta = first_incident.created_at - obj.created_at
            return int(delta.total_seconds() / 60)
        return None


class IncidentSerializer(serializers.ModelSerializer):
    """
    Enhanced Incident serializer with automation and correlation data.
    """
    responders_count = serializers.IntegerField(source='responders.count', read_only=True)
    affected_services_count = serializers.IntegerField(source='affected_services.count', read_only=True)
    events_count = serializers.IntegerField(source='events.count', read_only=True)

    # Enhanced fields for automation insights
    affected_services = serializers.SerializerMethodField(read_only=True)
    event_sources = serializers.SerializerMethodField(read_only=True)
    correlation_window = serializers.SerializerMethodField(read_only=True)
    blast_radius = serializers.SerializerMethodField(read_only=True)
    duration_minutes = serializers.SerializerMethodField(read_only=True)
    auto_created = serializers.SerializerMethodField(read_only=True)

    class Meta:
        model = Incident
        fields = [
            'id',
            'title',
            'description',
            'status',
            'severity',
            'created_at',
            'updated_at',
            'detected_at',
            'resolved_at',
            'responders_count',
            'affected_services_count',
            'events_count',
            'affected_services',
            'event_sources',
            'correlation_window',
            'blast_radius',
            'duration_minutes',
            'auto_created',
            'reporter',
            'commander',
            'created',
            'last_updated',
        ]

    def get_affected_services(self, obj):
        """Detailed information about affected services."""
        return [
            {
                'id': service.id,
                'name': service.name,
                'service_type': service.service_type,
                'health_status': service.health_status
            }
            for service in obj.affected_services.all()
        ]

    def get_event_sources(self, obj):
        """Unique event sources that contributed to this incident."""
        sources = obj.events.filter(event_source__isnull=False).values_list(
            'event_source__name', flat=True
        ).distinct()
        return list(sources)

    def get_correlation_window(self, obj):
        """Time window over which events were correlated into this incident."""
        if obj.events.count() <= 1:
            return 0

        first_event = obj.events.order_by('created_at').first()
        last_event = obj.events.order_by('-created_at').first()

        if first_event and last_event:
            delta = last_event.created_at - first_event.created_at
            return int(delta.total_seconds() / 60)  # minutes
        return 0

    def get_blast_radius(self, obj):
        """Estimated blast radius based on affected services and their dependencies."""
        affected_services = obj.affected_services.all()

        # Count downstream services that could be impacted
        downstream_count = 0
        business_apps_count = 0

        for service in affected_services:
            downstream_count += service.get_downstream_dependencies().count()
            business_apps_count += service.business_apps.count()

        return {
            'affected_services': affected_services.count(),
            'potential_downstream_services': downstream_count,
            'affected_business_applications': business_apps_count
        }

    def get_duration_minutes(self, obj):
        """Duration of the incident in minutes."""
        end_time = obj.resolved_at or timezone.now()
        start_time = obj.detected_at or obj.created_at

        delta = end_time - start_time
        return int(delta.total_seconds() / 60)

    def get_auto_created(self, obj):
        """Whether this incident was automatically created."""
        return obj.reporter == "Auto-Incident System"


# Additional serializers for automation endpoints

class AutomationStatusSerializer(serializers.Serializer):
    """Serializer for automation status information."""
    enabled = serializers.BooleanField()
    events_last_24h = serializers.IntegerField()
    incidents_last_24h = serializers.IntegerField()
    unprocessed_events = serializers.IntegerField()
    open_incidents = serializers.IntegerField()
    correlation_threshold = serializers.FloatField()
    correlation_window_minutes = serializers.IntegerField()


class CorrelationAnalysisSerializer(serializers.Serializer):
    """Serializer for correlation analysis data."""
    total_incidents = serializers.IntegerField()
    incidents_by_service_count = serializers.DictField()
    events_per_incident = serializers.DictField()
    correlation_patterns = serializers.ListField()
    unprocessed_events = serializers.IntegerField()
    average_correlation_time = serializers.FloatField()


class ProcessEventRequestSerializer(serializers.Serializer):
    """Serializer for event processing requests."""
    event_id = serializers.IntegerField()


class ProcessEventResponseSerializer(serializers.Serializer):
    """Serializer for event processing responses."""
    success = serializers.BooleanField()
    message = serializers.CharField()
    incident_id = serializers.IntegerField(allow_null=True)
    incident_title = serializers.CharField(allow_null=True)
    action = serializers.CharField()  # 'created', 'updated', 'none'


class MaintenanceSerializer(serializers.ModelSerializer):
    """
    Serializer for the Maintenance model.
    """
    content_type_name = serializers.CharField(source='content_type.model', read_only=True)

    class Meta:
        model = Maintenance
        fields = [
            'id',
            'status',
            'description',
            'planned_start',
            'planned_end',
            'contact',
            'content_type',
            'content_type_name',
            'object_id',
            'created',
            'last_updated',
        ]


class ChangeTypeSerializer(serializers.ModelSerializer):
    """
    Serializer for the ChangeType model.
    """
    changes_count = serializers.IntegerField(source='change_set.count', read_only=True)

    class Meta:
        model = ChangeType
        fields = [
            'id',
            'name',
            'description',
            'changes_count',
            'created',
            'last_updated',
        ]


class ChangeSerializer(serializers.ModelSerializer):
    """
    Serializer for the Change model.
    """
    type_name = serializers.CharField(source='type.name', read_only=True)
    content_type_name = serializers.CharField(source='content_type.model', read_only=True)

    class Meta:
        model = Change
        fields = [
            'id',
            'type',
            'type_name',
            'created_at',
            'description',
            'content_type',
            'content_type_name',
            'object_id',
            'created',
            'last_updated',
<<<<<<< HEAD
        ]
=======
        ]

class IncidentSerializer(serializers.ModelSerializer):
    """
    Serializer for the Incident model.
    """
    responders_count = serializers.IntegerField(source='responders.count', read_only=True)
    affected_services_count = serializers.IntegerField(source='affected_services.count', read_only=True)
    events_count = serializers.IntegerField(source='events.count', read_only=True)

    class Meta:
        model = Incident
        fields = [
            'id',
            'title',
            'description',
            'status',
            'severity',
            'created_at',
            'updated_at',
            'detected_at',
            'resolved_at',
            'responders_count',
            'affected_services_count',
            'events_count',
            'reporter',
            'commander',
            'created',
            'last_updated',
        ]


class PagerDutyTemplateSerializer(serializers.ModelSerializer):
    """
    Serializer for the PagerDutyTemplate model.
    """
    services_using_template = serializers.ReadOnlyField()

    class Meta:
        model = PagerDutyTemplate
        fields = [
            'id',
            'name',
            'description',
            'template_type',
            'pagerduty_config',
            'services_using_template',
            'created',
            'last_updated',
        ]


class TargetSerializer(serializers.Serializer):
    """Serializer for alert target information."""
    type = serializers.ChoiceField(choices=['device', 'vm', 'service'])
    identifier = serializers.CharField(max_length=255)


class GenericAlertSerializer(serializers.Serializer):
    """
    Serializer for generic alert endpoint.
    Validates standardized alert payload format.
    """
    source = serializers.CharField(max_length=100)
    timestamp = serializers.DateTimeField(default=timezone.now)
    severity = serializers.ChoiceField(
        choices=['critical', 'high', 'medium', 'low']
    )
    status = serializers.ChoiceField(
        choices=['triggered', 'ok', 'suppressed']
    )
    message = serializers.CharField()
    dedup_id = serializers.CharField(max_length=255)
    target = TargetSerializer()
    raw_data = serializers.JSONField(required=False, default=dict)

    def validate_dedup_id(self, value):
        """Ensure dedup_id is unique enough."""
        if not value:
            raise serializers.ValidationError(
                "dedup_id cannot be empty"
            )
        return value

    def validate_timestamp(self, value):
        """Ensure timestamp is not in the future."""
        if value > timezone.now():
            raise serializers.ValidationError(
                "Timestamp cannot be in the future"
            )
        return value


class CapacitorAlertSerializer(serializers.Serializer):
    """
    Serializer for Capacitor-specific alerts.
    Based on typical Capacitor alert format.
    """
    alert_id = serializers.CharField()
    device_name = serializers.CharField()
    description = serializers.CharField()
    priority = serializers.IntegerField(min_value=1, max_value=5)
    state = serializers.CharField()
    alert_time = serializers.DateTimeField(required=False)

    # Additional Capacitor-specific fields
    metric_name = serializers.CharField(required=False)
    metric_value = serializers.FloatField(required=False)
    threshold = serializers.FloatField(required=False)

    def validate_state(self, value):
        """Validate Capacitor alert states."""
        valid_states = ['ALARM', 'OK', 'INSUFFICIENT_DATA']
        if value.upper() not in valid_states:
            raise serializers.ValidationError(
                f"State must be one of {valid_states}"
            )
        return value.upper()


class SignalFXAlertSerializer(serializers.Serializer):
    """
    Serializer for SignalFX webhook payload.
    Based on SignalFX Events API v2 format.
    """
    incidentId = serializers.CharField()
    alertState = serializers.CharField()
    alertMessage = serializers.CharField()
    severity = serializers.CharField(required=False, default='medium')
    timestamp = serializers.IntegerField(required=False)  # Unix timestamp

    dimensions = serializers.DictField(required=False, default=dict)
    detectorName = serializers.CharField(required=False)
    detectorUrl = serializers.CharField(required=False)
    rule = serializers.CharField(required=False)

    def validate_alertState(self, value):
        """Validate SignalFX alert states."""
        valid_states = ['TRIGGERED', 'RESOLVED', 'STOPPED']
        if value.upper() not in valid_states:
            raise serializers.ValidationError(
                f"alertState must be one of {valid_states}"
            )
        return value

    def validate_timestamp(self, value):
        """Convert Unix timestamp to datetime if provided."""
        if value:
            try:
                # Fix: Use datetime.timezone.utc instead of timezone.utc
                from datetime import timezone as dt_timezone
                return datetime.fromtimestamp(
                    value / 1000, tz=dt_timezone.utc
                )
            except (ValueError, TypeError):
                raise serializers.ValidationError(
                    "Invalid timestamp format"
                )
        return timezone.now()


class EmailAlertSerializer(serializers.Serializer):
    """
    Serializer for email alerts processed by N8N.
    Expects pre-parsed email content.
    """
    message_id = serializers.CharField(max_length=255)
    subject = serializers.CharField()
    body = serializers.CharField()
    sender = serializers.EmailField()
    timestamp = serializers.DateTimeField(required=False, default=timezone.now)

    # Parsed alert information (extracted by N8N)
    severity = serializers.ChoiceField(
        choices=['critical', 'high', 'medium', 'low'],
        required=False,
        default='medium'
    )
    target_type = serializers.ChoiceField(
        choices=['device', 'vm', 'service'],
        required=False,
        default='service'
    )
    target_identifier = serializers.CharField(
        max_length=255,
        required=False,
        allow_blank=True
    )

    headers = serializers.DictField(required=False, default=dict)
    attachments = serializers.ListField(
        child=serializers.DictField(),
        required=False,
        default=list
    )

    def validate(self, data):
        """
        Ensure we have enough information to create an alert.
        """
        if not data.get('target_identifier'):
            if 'server' in data['subject'].lower():
                data['target_type'] = 'device'
            elif 'vm' in data['subject'].lower():
                data['target_type'] = 'vm'
            data['target_identifier'] = 'unknown'

        return data

class GitLabPipelineSerializer(serializers.Serializer):
    """
    Serializer for GitLab pipeline webhook payload.
    Based on GitLab Pipeline Events webhook format.
    """
    object_kind = serializers.CharField()
    object_attributes = serializers.DictField()
    project = serializers.DictField()
    commit = serializers.DictField(required=False)
    user = serializers.DictField(required=False)

    def validate_object_kind(self, value):
        """Validate that this is a pipeline event."""
        if value != 'pipeline':
            raise serializers.ValidationError(
                "This endpoint only accepts pipeline events"
            )
        return value

    def validate_object_attributes(self, value):
        """Validate pipeline attributes contain required fields."""
        required_fields = ['id', 'status', 'source']
        for field in required_fields:
            if field not in value:
                raise serializers.ValidationError(
                    f"Missing required field in object_attributes: {field}"
                )
        return value

    def validate_project(self, value):
        """Validate project contains required fields."""
        if 'path_with_namespace' not in value:
            raise serializers.ValidationError(
                "Missing required field in project: path_with_namespace"
            )
        return value


class WebhookSignatureSerializer(serializers.Serializer):
    """
    Base serializer for webhook signature validation.
    Each integration can extend this for specific validation.
    """
    signature = serializers.CharField(required=False)

    def validate_signature(self, request, secret):
        """
        Validate webhook signature.
        Must be implemented by subclasses.
        """
        raise NotImplementedError(
            "Subclasses must implement signature validation"
        )
>>>>>>> 2c10de3a
<|MERGE_RESOLUTION|>--- conflicted
+++ resolved
@@ -1,26 +1,14 @@
 from rest_framework import serializers
-from django.utils import timezone
-from datetime import timedelta
-
 from business_application.models import (
     BusinessApplication, TechnicalService, ServiceDependency, EventSource, Event,
-    Maintenance, ChangeType, Change, Incident, PagerDutyTemplate
+    Maintenance, ChangeType, Change, Incident
 )
-
-<<<<<<< HEAD
-=======
-from django.utils import timezone
-from datetime import datetime
->>>>>>> 2c10de3a
 
 class BusinessApplicationSerializer(serializers.ModelSerializer):
     """
     Serializer for the BusinessApplication model.
     Provides representation for API interactions.
     """
-    # Add incident-related counts for automation insights
-    active_incidents_count = serializers.SerializerMethodField(read_only=True)
-
     class Meta:
         model = BusinessApplication
         fields = [
@@ -31,20 +19,11 @@
             'owner',
             'delegate',
             'servicenow',
-            'active_incidents_count',
-        ]
-
-    def get_active_incidents_count(self, obj):
-        """Count of active incidents affecting this business application."""
-        return Incident.objects.filter(
-            affected_services__business_apps=obj,
-            status__in=['new', 'investigating', 'identified']
-        ).distinct().count()
-
+        ]
 
 class TechnicalServiceSerializer(serializers.ModelSerializer):
     """
-    Serializer for the TechnicalService model with automation enhancements.
+    Serializer for the TechnicalService model.
     """
     business_apps_count = serializers.IntegerField(source='business_apps.count', read_only=True)
     vms_count = serializers.IntegerField(source='vms.count', read_only=True)
@@ -52,13 +31,6 @@
     clusters_count = serializers.IntegerField(source='clusters.count', read_only=True)
     upstream_dependencies_count = serializers.SerializerMethodField(read_only=True)
     downstream_dependencies_count = serializers.SerializerMethodField(read_only=True)
-    has_pagerduty_integration = serializers.ReadOnlyField()
-
-    # Enhanced fields for incident automation
-    health_status = serializers.CharField(read_only=True)
-    active_incidents_count = serializers.SerializerMethodField(read_only=True)
-    recent_events_count = serializers.SerializerMethodField(read_only=True)
-    dependency_depth = serializers.SerializerMethodField(read_only=True)
 
     class Meta:
         model = TechnicalService
@@ -66,30 +38,12 @@
             'id',
             'name',
             'service_type',
-<<<<<<< HEAD
-            'health_status',
-=======
-            'devices',
-            'vms',
-            'clusters',
-            'business_apps',
->>>>>>> 2c10de3a
             'business_apps_count',
             'vms_count',
             'devices_count',
             'clusters_count',
             'upstream_dependencies_count',
             'downstream_dependencies_count',
-<<<<<<< HEAD
-            'active_incidents_count',
-            'recent_events_count',
-            'dependency_depth',
-=======
-            'pagerduty_service_definition',
-            'pagerduty_router_rule',
-            'pagerduty_config',
-            'has_pagerduty_integration',
->>>>>>> 2c10de3a
             'created',
             'last_updated',
         ]
@@ -100,67 +54,12 @@
     def get_downstream_dependencies_count(self, obj):
         return obj.get_downstream_dependencies().count()
 
-    def get_active_incidents_count(self, obj):
-        """Count of active incidents affecting this service."""
-        return obj.incidents.filter(
-            status__in=['new', 'investigating', 'identified']
-        ).count()
-
-    def get_recent_events_count(self, obj):
-        """Count of recent events (last 24h) for this service's infrastructure."""
-        last_24h = timezone.now() - timedelta(hours=24)
-
-        # Count events from devices and VMs associated with this service
-        from django.contrib.contenttypes.models import ContentType
-        from dcim.models import Device
-        from virtualization.models import VirtualMachine
-
-        device_ct = ContentType.objects.get_for_model(Device)
-        vm_ct = ContentType.objects.get_for_model(VirtualMachine)
-        service_ct = ContentType.objects.get_for_model(TechnicalService)
-
-        return Event.objects.filter(
-            created_at__gte=last_24h
-        ).filter(
-            models.Q(content_type=service_ct, object_id=obj.id) |
-            models.Q(content_type=device_ct, object_id__in=obj.devices.values_list('id', flat=True)) |
-            models.Q(content_type=vm_ct, object_id__in=obj.vms.values_list('id', flat=True))
-        ).count()
-
-    def get_dependency_depth(self, obj):
-        """Calculate the maximum depth of this service in the dependency chain."""
-        try:
-            # Simple depth calculation - count upstream levels
-            visited = set()
-            max_depth = 0
-
-            def calculate_depth(service, current_depth=0):
-                nonlocal max_depth
-                if service.id in visited or current_depth > 10:  # Prevent infinite loops
-                    return current_depth
-
-                visited.add(service.id)
-                max_depth = max(max_depth, current_depth)
-
-                for dep in service.get_upstream_dependencies():
-                    calculate_depth(dep.upstream_service, current_depth + 1)
-
-                return max_depth
-
-            return calculate_depth(obj)
-        except Exception:
-            return 0
-
-
 class ServiceDependencySerializer(serializers.ModelSerializer):
     """
-    Serializer for the ServiceDependency model with correlation insights.
+    Serializer for the ServiceDependency model.
     """
     upstream_service_name = serializers.CharField(source='upstream_service.name', read_only=True)
     downstream_service_name = serializers.CharField(source='downstream_service.name', read_only=True)
-    upstream_service_health = serializers.CharField(source='upstream_service.health_status', read_only=True)
-    downstream_service_health = serializers.CharField(source='downstream_service.health_status', read_only=True)
-    correlation_strength = serializers.SerializerMethodField(read_only=True)
 
     class Meta:
         model = ServiceDependency
@@ -170,45 +69,18 @@
             'description',
             'upstream_service',
             'upstream_service_name',
-            'upstream_service_health',
             'downstream_service',
             'downstream_service_name',
-            'downstream_service_health',
             'dependency_type',
-            'correlation_strength',
-            'created',
-            'last_updated',
-        ]
-
-    def get_correlation_strength(self, obj):
-        """Calculate how often incidents propagate through this dependency."""
-        # Simple correlation metric based on recent incident patterns
-        last_30d = timezone.now() - timedelta(days=30)
-
-        upstream_incidents = Incident.objects.filter(
-            affected_services=obj.upstream_service,
-            created_at__gte=last_30d
-        ).count()
-
-        downstream_incidents = Incident.objects.filter(
-            affected_services=obj.downstream_service,
-            created_at__gte=last_30d
-        ).count()
-
-        if upstream_incidents == 0:
-            return 0.0
-
-        # Return ratio of downstream incidents that could be related to upstream
-        return min(downstream_incidents / upstream_incidents, 1.0)
-
+            'created',
+            'last_updated',
+        ]
 
 class EventSourceSerializer(serializers.ModelSerializer):
     """
-    Serializer for the EventSource model with automation metrics.
+    Serializer for the EventSource model.
     """
     events_count = serializers.IntegerField(source='event_set.count', read_only=True)
-    recent_events_count = serializers.SerializerMethodField(read_only=True)
-    incident_creation_rate = serializers.SerializerMethodField(read_only=True)
 
     class Meta:
         model = EventSource
@@ -217,42 +89,16 @@
             'name',
             'description',
             'events_count',
-            'recent_events_count',
-            'incident_creation_rate',
-            'created',
-            'last_updated',
-        ]
-
-    def get_recent_events_count(self, obj):
-        """Count of events from this source in the last 24 hours."""
-        last_24h = timezone.now() - timedelta(hours=24)
-        return obj.event_set.filter(created_at__gte=last_24h).count()
-
-    def get_incident_creation_rate(self, obj):
-        """Percentage of events from this source that create incidents."""
-        total_events = obj.event_set.count()
-        if total_events == 0:
-            return 0.0
-
-        events_with_incidents = obj.event_set.filter(incidents__isnull=False).distinct().count()
-        return (events_with_incidents / total_events) * 100
-
+            'created',
+            'last_updated',
+        ]
 
 class EventSerializer(serializers.ModelSerializer):
     """
-    Enhanced Event serializer with incident correlation information.
+    Serializer for the Event model.
     """
     event_source_name = serializers.CharField(source='event_source.name', read_only=True)
     content_type_name = serializers.CharField(source='content_type.model', read_only=True)
-    has_valid_target = serializers.ReadOnlyField()
-    target_display = serializers.ReadOnlyField()
-
-    # Enhanced fields for incident automation
-    incidents_count = serializers.IntegerField(source='incidents.count', read_only=True)
-    incident_ids = serializers.SerializerMethodField(read_only=True)
-    correlation_score = serializers.SerializerMethodField(read_only=True)
-    affected_services = serializers.SerializerMethodField(read_only=True)
-    time_to_incident = serializers.SerializerMethodField(read_only=True)
 
     class Meta:
         model = Event
@@ -270,199 +116,10 @@
             'criticallity',
             'event_source',
             'event_source_name',
-            'incidents_count',
-            'incident_ids',
-            'correlation_score',
-            'affected_services',
-            'time_to_incident',
             'raw',
-            'is_valid',
-            'has_valid_target',
-            'target_display',
-            'created',
-            'last_updated',
-        ]
-
-    def get_incident_ids(self, obj):
-        """List of incident IDs associated with this event."""
-        return list(obj.incidents.values_list('id', flat=True))
-
-    def get_correlation_score(self, obj):
-        """Best correlation score if this event was correlated with incidents."""
-        # This would be calculated during correlation process
-        # For now, return a simple metric based on incident association
-        if obj.incidents.exists():
-            return 0.8  # High correlation if assigned to incident
-        return 0.0
-
-    def get_affected_services(self, obj):
-        """Services that could be affected by this event."""
-        services = []
-
-        try:
-            # Get services directly related to the event's object
-            if hasattr(obj.obj, 'technical_services'):
-                services.extend(obj.obj.technical_services.values('id', 'name'))
-            elif hasattr(obj, 'obj') and obj.obj:
-                # Check if object is a service itself
-                if obj.content_type.model == 'technicalservice':
-                    services.append({'id': obj.obj.id, 'name': obj.obj.name})
-        except Exception:
-            pass
-
-        return services
-
-    def get_time_to_incident(self, obj):
-        """Time in minutes from event creation to first incident assignment."""
-        first_incident = obj.incidents.order_by('created_at').first()
-        if first_incident:
-            delta = first_incident.created_at - obj.created_at
-            return int(delta.total_seconds() / 60)
-        return None
-
-
-class IncidentSerializer(serializers.ModelSerializer):
-    """
-    Enhanced Incident serializer with automation and correlation data.
-    """
-    responders_count = serializers.IntegerField(source='responders.count', read_only=True)
-    affected_services_count = serializers.IntegerField(source='affected_services.count', read_only=True)
-    events_count = serializers.IntegerField(source='events.count', read_only=True)
-
-    # Enhanced fields for automation insights
-    affected_services = serializers.SerializerMethodField(read_only=True)
-    event_sources = serializers.SerializerMethodField(read_only=True)
-    correlation_window = serializers.SerializerMethodField(read_only=True)
-    blast_radius = serializers.SerializerMethodField(read_only=True)
-    duration_minutes = serializers.SerializerMethodField(read_only=True)
-    auto_created = serializers.SerializerMethodField(read_only=True)
-
-    class Meta:
-        model = Incident
-        fields = [
-            'id',
-            'title',
-            'description',
-            'status',
-            'severity',
-            'created_at',
-            'updated_at',
-            'detected_at',
-            'resolved_at',
-            'responders_count',
-            'affected_services_count',
-            'events_count',
-            'affected_services',
-            'event_sources',
-            'correlation_window',
-            'blast_radius',
-            'duration_minutes',
-            'auto_created',
-            'reporter',
-            'commander',
-            'created',
-            'last_updated',
-        ]
-
-    def get_affected_services(self, obj):
-        """Detailed information about affected services."""
-        return [
-            {
-                'id': service.id,
-                'name': service.name,
-                'service_type': service.service_type,
-                'health_status': service.health_status
-            }
-            for service in obj.affected_services.all()
-        ]
-
-    def get_event_sources(self, obj):
-        """Unique event sources that contributed to this incident."""
-        sources = obj.events.filter(event_source__isnull=False).values_list(
-            'event_source__name', flat=True
-        ).distinct()
-        return list(sources)
-
-    def get_correlation_window(self, obj):
-        """Time window over which events were correlated into this incident."""
-        if obj.events.count() <= 1:
-            return 0
-
-        first_event = obj.events.order_by('created_at').first()
-        last_event = obj.events.order_by('-created_at').first()
-
-        if first_event and last_event:
-            delta = last_event.created_at - first_event.created_at
-            return int(delta.total_seconds() / 60)  # minutes
-        return 0
-
-    def get_blast_radius(self, obj):
-        """Estimated blast radius based on affected services and their dependencies."""
-        affected_services = obj.affected_services.all()
-
-        # Count downstream services that could be impacted
-        downstream_count = 0
-        business_apps_count = 0
-
-        for service in affected_services:
-            downstream_count += service.get_downstream_dependencies().count()
-            business_apps_count += service.business_apps.count()
-
-        return {
-            'affected_services': affected_services.count(),
-            'potential_downstream_services': downstream_count,
-            'affected_business_applications': business_apps_count
-        }
-
-    def get_duration_minutes(self, obj):
-        """Duration of the incident in minutes."""
-        end_time = obj.resolved_at or timezone.now()
-        start_time = obj.detected_at or obj.created_at
-
-        delta = end_time - start_time
-        return int(delta.total_seconds() / 60)
-
-    def get_auto_created(self, obj):
-        """Whether this incident was automatically created."""
-        return obj.reporter == "Auto-Incident System"
-
-
-# Additional serializers for automation endpoints
-
-class AutomationStatusSerializer(serializers.Serializer):
-    """Serializer for automation status information."""
-    enabled = serializers.BooleanField()
-    events_last_24h = serializers.IntegerField()
-    incidents_last_24h = serializers.IntegerField()
-    unprocessed_events = serializers.IntegerField()
-    open_incidents = serializers.IntegerField()
-    correlation_threshold = serializers.FloatField()
-    correlation_window_minutes = serializers.IntegerField()
-
-
-class CorrelationAnalysisSerializer(serializers.Serializer):
-    """Serializer for correlation analysis data."""
-    total_incidents = serializers.IntegerField()
-    incidents_by_service_count = serializers.DictField()
-    events_per_incident = serializers.DictField()
-    correlation_patterns = serializers.ListField()
-    unprocessed_events = serializers.IntegerField()
-    average_correlation_time = serializers.FloatField()
-
-
-class ProcessEventRequestSerializer(serializers.Serializer):
-    """Serializer for event processing requests."""
-    event_id = serializers.IntegerField()
-
-
-class ProcessEventResponseSerializer(serializers.Serializer):
-    """Serializer for event processing responses."""
-    success = serializers.BooleanField()
-    message = serializers.CharField()
-    incident_id = serializers.IntegerField(allow_null=True)
-    incident_title = serializers.CharField(allow_null=True)
-    action = serializers.CharField()  # 'created', 'updated', 'none'
-
+            'created',
+            'last_updated',
+        ]
 
 class MaintenanceSerializer(serializers.ModelSerializer):
     """
@@ -486,7 +143,6 @@
             'last_updated',
         ]
 
-
 class ChangeTypeSerializer(serializers.ModelSerializer):
     """
     Serializer for the ChangeType model.
@@ -503,7 +159,6 @@
             'created',
             'last_updated',
         ]
-
 
 class ChangeSerializer(serializers.ModelSerializer):
     """
@@ -525,9 +180,6 @@
             'object_id',
             'created',
             'last_updated',
-<<<<<<< HEAD
-        ]
-=======
         ]
 
 class IncidentSerializer(serializers.ModelSerializer):
@@ -557,237 +209,4 @@
             'commander',
             'created',
             'last_updated',
-        ]
-
-
-class PagerDutyTemplateSerializer(serializers.ModelSerializer):
-    """
-    Serializer for the PagerDutyTemplate model.
-    """
-    services_using_template = serializers.ReadOnlyField()
-
-    class Meta:
-        model = PagerDutyTemplate
-        fields = [
-            'id',
-            'name',
-            'description',
-            'template_type',
-            'pagerduty_config',
-            'services_using_template',
-            'created',
-            'last_updated',
-        ]
-
-
-class TargetSerializer(serializers.Serializer):
-    """Serializer for alert target information."""
-    type = serializers.ChoiceField(choices=['device', 'vm', 'service'])
-    identifier = serializers.CharField(max_length=255)
-
-
-class GenericAlertSerializer(serializers.Serializer):
-    """
-    Serializer for generic alert endpoint.
-    Validates standardized alert payload format.
-    """
-    source = serializers.CharField(max_length=100)
-    timestamp = serializers.DateTimeField(default=timezone.now)
-    severity = serializers.ChoiceField(
-        choices=['critical', 'high', 'medium', 'low']
-    )
-    status = serializers.ChoiceField(
-        choices=['triggered', 'ok', 'suppressed']
-    )
-    message = serializers.CharField()
-    dedup_id = serializers.CharField(max_length=255)
-    target = TargetSerializer()
-    raw_data = serializers.JSONField(required=False, default=dict)
-
-    def validate_dedup_id(self, value):
-        """Ensure dedup_id is unique enough."""
-        if not value:
-            raise serializers.ValidationError(
-                "dedup_id cannot be empty"
-            )
-        return value
-
-    def validate_timestamp(self, value):
-        """Ensure timestamp is not in the future."""
-        if value > timezone.now():
-            raise serializers.ValidationError(
-                "Timestamp cannot be in the future"
-            )
-        return value
-
-
-class CapacitorAlertSerializer(serializers.Serializer):
-    """
-    Serializer for Capacitor-specific alerts.
-    Based on typical Capacitor alert format.
-    """
-    alert_id = serializers.CharField()
-    device_name = serializers.CharField()
-    description = serializers.CharField()
-    priority = serializers.IntegerField(min_value=1, max_value=5)
-    state = serializers.CharField()
-    alert_time = serializers.DateTimeField(required=False)
-
-    # Additional Capacitor-specific fields
-    metric_name = serializers.CharField(required=False)
-    metric_value = serializers.FloatField(required=False)
-    threshold = serializers.FloatField(required=False)
-
-    def validate_state(self, value):
-        """Validate Capacitor alert states."""
-        valid_states = ['ALARM', 'OK', 'INSUFFICIENT_DATA']
-        if value.upper() not in valid_states:
-            raise serializers.ValidationError(
-                f"State must be one of {valid_states}"
-            )
-        return value.upper()
-
-
-class SignalFXAlertSerializer(serializers.Serializer):
-    """
-    Serializer for SignalFX webhook payload.
-    Based on SignalFX Events API v2 format.
-    """
-    incidentId = serializers.CharField()
-    alertState = serializers.CharField()
-    alertMessage = serializers.CharField()
-    severity = serializers.CharField(required=False, default='medium')
-    timestamp = serializers.IntegerField(required=False)  # Unix timestamp
-
-    dimensions = serializers.DictField(required=False, default=dict)
-    detectorName = serializers.CharField(required=False)
-    detectorUrl = serializers.CharField(required=False)
-    rule = serializers.CharField(required=False)
-
-    def validate_alertState(self, value):
-        """Validate SignalFX alert states."""
-        valid_states = ['TRIGGERED', 'RESOLVED', 'STOPPED']
-        if value.upper() not in valid_states:
-            raise serializers.ValidationError(
-                f"alertState must be one of {valid_states}"
-            )
-        return value
-
-    def validate_timestamp(self, value):
-        """Convert Unix timestamp to datetime if provided."""
-        if value:
-            try:
-                # Fix: Use datetime.timezone.utc instead of timezone.utc
-                from datetime import timezone as dt_timezone
-                return datetime.fromtimestamp(
-                    value / 1000, tz=dt_timezone.utc
-                )
-            except (ValueError, TypeError):
-                raise serializers.ValidationError(
-                    "Invalid timestamp format"
-                )
-        return timezone.now()
-
-
-class EmailAlertSerializer(serializers.Serializer):
-    """
-    Serializer for email alerts processed by N8N.
-    Expects pre-parsed email content.
-    """
-    message_id = serializers.CharField(max_length=255)
-    subject = serializers.CharField()
-    body = serializers.CharField()
-    sender = serializers.EmailField()
-    timestamp = serializers.DateTimeField(required=False, default=timezone.now)
-
-    # Parsed alert information (extracted by N8N)
-    severity = serializers.ChoiceField(
-        choices=['critical', 'high', 'medium', 'low'],
-        required=False,
-        default='medium'
-    )
-    target_type = serializers.ChoiceField(
-        choices=['device', 'vm', 'service'],
-        required=False,
-        default='service'
-    )
-    target_identifier = serializers.CharField(
-        max_length=255,
-        required=False,
-        allow_blank=True
-    )
-
-    headers = serializers.DictField(required=False, default=dict)
-    attachments = serializers.ListField(
-        child=serializers.DictField(),
-        required=False,
-        default=list
-    )
-
-    def validate(self, data):
-        """
-        Ensure we have enough information to create an alert.
-        """
-        if not data.get('target_identifier'):
-            if 'server' in data['subject'].lower():
-                data['target_type'] = 'device'
-            elif 'vm' in data['subject'].lower():
-                data['target_type'] = 'vm'
-            data['target_identifier'] = 'unknown'
-
-        return data
-
-class GitLabPipelineSerializer(serializers.Serializer):
-    """
-    Serializer for GitLab pipeline webhook payload.
-    Based on GitLab Pipeline Events webhook format.
-    """
-    object_kind = serializers.CharField()
-    object_attributes = serializers.DictField()
-    project = serializers.DictField()
-    commit = serializers.DictField(required=False)
-    user = serializers.DictField(required=False)
-
-    def validate_object_kind(self, value):
-        """Validate that this is a pipeline event."""
-        if value != 'pipeline':
-            raise serializers.ValidationError(
-                "This endpoint only accepts pipeline events"
-            )
-        return value
-
-    def validate_object_attributes(self, value):
-        """Validate pipeline attributes contain required fields."""
-        required_fields = ['id', 'status', 'source']
-        for field in required_fields:
-            if field not in value:
-                raise serializers.ValidationError(
-                    f"Missing required field in object_attributes: {field}"
-                )
-        return value
-
-    def validate_project(self, value):
-        """Validate project contains required fields."""
-        if 'path_with_namespace' not in value:
-            raise serializers.ValidationError(
-                "Missing required field in project: path_with_namespace"
-            )
-        return value
-
-
-class WebhookSignatureSerializer(serializers.Serializer):
-    """
-    Base serializer for webhook signature validation.
-    Each integration can extend this for specific validation.
-    """
-    signature = serializers.CharField(required=False)
-
-    def validate_signature(self, request, secret):
-        """
-        Validate webhook signature.
-        Must be implemented by subclasses.
-        """
-        raise NotImplementedError(
-            "Subclasses must implement signature validation"
-        )
->>>>>>> 2c10de3a
+        ]