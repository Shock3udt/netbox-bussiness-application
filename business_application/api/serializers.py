from rest_framework import serializers
from business_application.models import (
    BusinessApplication, TechnicalService, ServiceDependency, EventSource, Event,
    Maintenance, ChangeType, Change, Incident, PagerDutyTemplate, ExternalWorkflow,
    WorkflowExecution, EventCrit, EventStatus
)
from dcim.models import Device
from virtualization.models import VirtualMachine
from django.utils import timezone
from django.db import models
from django.db.models import Q
from datetime import datetime, timedelta


class BusinessApplicationSerializer(serializers.ModelSerializer):
    """
    Serializer for the BusinessApplication model.
    Provides representation for API interactions.
    """
    # Enhanced: Add incident-related counts for automation insights
    active_incidents_count = serializers.SerializerMethodField(read_only=True)
    recent_events_count = serializers.SerializerMethodField(read_only=True)

    class Meta:
        model = BusinessApplication
        fields = [
            'id',
            'name',
            'appcode',
            'description',
            'owner',
            'delegate',
            'servicenow',
            'active_incidents_count',
            'recent_events_count',
        ]

    def get_active_incidents_count(self, obj):
        """Count of active incidents affecting this business application."""
        return Incident.objects.filter(
            affected_services__business_apps=obj,
            status__in=['new', 'investigating', 'identified']
        ).distinct().count()

    def get_recent_events_count(self, obj):
        """Count of recent events (last 24h) affecting this business application."""
        last_24h = timezone.now() - timedelta(hours=24)
        from django.contrib.contenttypes.models import ContentType

        # Count events from devices and VMs associated with this business app
        device_ct = ContentType.objects.get_for_model(Device)
        vm_ct = ContentType.objects.get_for_model(VirtualMachine)

        return Event.objects.filter(
            created_at__gte=last_24h
        ).filter(
            models.Q(content_type=device_ct, object_id__in=obj.devices.values_list('id', flat=True)) |
            models.Q(content_type=vm_ct, object_id__in=obj.virtual_machines.values_list('id', flat=True))
        ).count()


class TechnicalServiceSerializer(serializers.ModelSerializer):
    """
    Serializer for the TechnicalService model.
    """
    business_apps_count = serializers.IntegerField(source='business_apps.count', read_only=True)
    vms_count = serializers.IntegerField(source='vms.count', read_only=True)
    devices_count = serializers.IntegerField(source='devices.count', read_only=True)
    clusters_count = serializers.IntegerField(source='clusters.count', read_only=True)
    upstream_dependencies_count = serializers.SerializerMethodField(read_only=True)
    downstream_dependencies_count = serializers.SerializerMethodField(read_only=True)
    has_pagerduty_integration = serializers.ReadOnlyField()

    # Enhanced: Add incident automation fields
    health_status = serializers.CharField(read_only=True)
    active_incidents_count = serializers.SerializerMethodField(read_only=True)
    recent_events_count = serializers.SerializerMethodField(read_only=True)
    blast_radius_estimate = serializers.SerializerMethodField(read_only=True)

    class Meta:
        model = TechnicalService
        fields = [
            'id',
            'name',
            'service_type',
            'devices',
            'vms',
            'clusters',
            'business_apps',
            'business_apps_count',
            'vms_count',
            'devices_count',
            'clusters_count',
            'upstream_dependencies_count',
            'downstream_dependencies_count',
            'pagerduty_service_definition',
            'pagerduty_router_rule',
            'pagerduty_config',
            'has_pagerduty_integration',
            'health_status',
            'active_incidents_count',
            'recent_events_count',
            'blast_radius_estimate',
            'created',
            'last_updated',
        ]

    def get_upstream_dependencies_count(self, obj):
        return obj.get_upstream_dependencies().count()

    def get_downstream_dependencies_count(self, obj):
        return obj.get_downstream_dependencies().count()

    def get_active_incidents_count(self, obj):
        """Count of active incidents affecting this service."""
        return obj.incidents.filter(
            status__in=['new', 'investigating', 'identified']
        ).count()

    def get_recent_events_count(self, obj):
        """Count of recent events (last 24h) for this service's infrastructure."""
        last_24h = timezone.now() - timedelta(hours=24)
        from django.contrib.contenttypes.models import ContentType

        service_ct = ContentType.objects.get_for_model(TechnicalService)
        device_ct = ContentType.objects.get_for_model(Device)
        vm_ct = ContentType.objects.get_for_model(VirtualMachine)

        service_events = Event.objects.filter(
            created_at__gte=last_24h,
            content_type=service_ct,
            object_id=obj.id
        ).count()
        
        device_events = Event.objects.filter(
            created_at__gte=last_24h,
            content_type=device_ct,
            object_id__in=obj.devices.values_list('id', flat=True)
        ).count()
        
        vm_events = Event.objects.filter(
            created_at__gte=last_24h,
            content_type=vm_ct,
            object_id__in=obj.vms.values_list('id', flat=True)
        ).count()
        
        return service_events + device_events + vm_events

    def get_blast_radius_estimate(self, obj):
        """Estimate potential blast radius for incidents affecting this service."""
        downstream_services = obj.get_downstream_dependencies().count()
        business_apps = obj.business_apps.count()

        return {
            'downstream_services': downstream_services,
            'business_applications': business_apps,
            'total_devices_vms': obj.devices.count() + obj.vms.count()
        }


class ServiceDependencySerializer(serializers.ModelSerializer):
    """
    Serializer for the ServiceDependency model.
    """
    upstream_service_name = serializers.CharField(source='upstream_service.name', read_only=True)
    downstream_service_name = serializers.CharField(source='downstream_service.name', read_only=True)

    # Enhanced: Add health status and correlation metrics
    upstream_service_health = serializers.CharField(source='upstream_service.health_status', read_only=True)
    downstream_service_health = serializers.CharField(source='downstream_service.health_status', read_only=True)
    incident_correlation_strength = serializers.SerializerMethodField(read_only=True)

    class Meta:
        model = ServiceDependency
        fields = [
            'id',
            'name',
            'description',
            'upstream_service',
            'upstream_service_name',
            'upstream_service_health',
            'downstream_service',
            'downstream_service_name',
            'downstream_service_health',
            'dependency_type',
            'incident_correlation_strength',
            'created',
            'last_updated',
        ]

    def get_incident_correlation_strength(self, obj):
        """Calculate how often incidents propagate through this dependency."""
        last_30d = timezone.now() - timedelta(days=30)

        upstream_incidents = Incident.objects.filter(
            affected_services=obj.upstream_service,
            created_at__gte=last_30d
        ).count()

        if upstream_incidents == 0:
            return 0.0

        # Count incidents that affected both services within correlation window
        correlated_incidents = 0
        for incident in Incident.objects.filter(
                affected_services=obj.upstream_service,
                created_at__gte=last_30d
        ):
            # Check if downstream service was also affected within 30 minutes
            correlation_window = incident.created_at + timedelta(minutes=30)
            if Incident.objects.filter(
                    affected_services=obj.downstream_service,
                    created_at__gte=incident.created_at,
                    created_at__lte=correlation_window
            ).exists():
                correlated_incidents += 1

        return (correlated_incidents / upstream_incidents) * 100


class EventSourceSerializer(serializers.ModelSerializer):
    """
    Serializer for the EventSource model.
    """
    events_count = serializers.IntegerField(source='event_set.count', read_only=True)

    # Enhanced: Add automation metrics
    recent_events_count = serializers.SerializerMethodField(read_only=True)
    incident_creation_rate = serializers.SerializerMethodField(read_only=True)

    class Meta:
        model = EventSource
        fields = [
            'id',
            'name',
            'description',
            'events_count',
            'recent_events_count',
            'incident_creation_rate',
            'created',
            'last_updated',
        ]

    def get_recent_events_count(self, obj):
        """Count of events from this source in the last 24 hours."""
        last_24h = timezone.now() - timedelta(hours=24)
        return obj.event_set.filter(created_at__gte=last_24h).count()

    def get_incident_creation_rate(self, obj):
        """Percentage of events from this source that create incidents."""
        total_events = obj.event_set.count()
        if total_events == 0:
            return 0.0

        events_with_incidents = obj.event_set.filter(incidents__isnull=False).distinct().count()
        return round((events_with_incidents / total_events) * 100, 2)


class EventSerializer(serializers.ModelSerializer):
    """
    Serializer for the Event model.
    """
    event_source_name = serializers.CharField(source='event_source.name', read_only=True)
    content_type_name = serializers.CharField(source='content_type.model', read_only=True)
    has_valid_target = serializers.ReadOnlyField()
    target_display = serializers.ReadOnlyField()

    # Enhanced: Add incident automation fields
    incidents_count = serializers.IntegerField(source='incidents.count', read_only=True)
    incident_ids = serializers.SerializerMethodField(read_only=True)
    time_to_incident = serializers.SerializerMethodField(read_only=True)
    correlation_score = serializers.SerializerMethodField(read_only=True)

    class Meta:
        model = Event
        fields = [
            'id',
            'created_at',
            'last_seen_at',
            'updated_at',
            'content_type',
            'content_type_name',
            'object_id',
            'message',
            'dedup_id',
            'status',
            'criticallity',
            'event_source',
            'event_source_name',
            'raw',
            'is_valid',
            'has_valid_target',
            'target_display',
            'incidents_count',
            'incident_ids',
            'time_to_incident',
            'correlation_score',
            'created',
            'last_updated',
        ]

    def get_incident_ids(self, obj):
        """List of incident IDs associated with this event."""
        return list(obj.incidents.values_list('id', flat=True))

    def get_time_to_incident(self, obj):
        """Time in minutes from event creation to first incident assignment."""
        first_incident = obj.incidents.order_by('created_at').first()
        if first_incident:
            delta = first_incident.created_at - obj.created_at
            return int(delta.total_seconds() / 60)
        return None

    def get_correlation_score(self, obj):
        """Basic correlation score based on incident association."""
        if obj.incidents.exists():
            # Higher score if event was quickly correlated
            time_to_incident = self.get_time_to_incident(obj)
            if time_to_incident is not None and time_to_incident <= 5:
                return 0.9  # Very high correlation
            elif time_to_incident is not None and time_to_incident <= 15:
                return 0.7  # Good correlation
            else:
                return 0.5  # Moderate correlation
        return 0.0


class MaintenanceSerializer(serializers.ModelSerializer):
    """
    Serializer for the Maintenance model.
    """
    content_type_name = serializers.CharField(source='content_type.model', read_only=True)

    class Meta:
        model = Maintenance
        fields = [
            'id',
            'status',
            'description',
            'planned_start',
            'planned_end',
            'contact',
            'content_type',
            'content_type_name',
            'object_id',
            'created',
            'last_updated',
        ]


class ChangeTypeSerializer(serializers.ModelSerializer):
    """
    Serializer for the ChangeType model.
    """
    changes_count = serializers.IntegerField(source='change_set.count', read_only=True)

    class Meta:
        model = ChangeType
        fields = [
            'id',
            'name',
            'description',
            'changes_count',
            'created',
            'last_updated',
        ]


class ChangeSerializer(serializers.ModelSerializer):
    """
    Serializer for the Change model.
    """
    type_name = serializers.CharField(source='type.name', read_only=True)
    content_type_name = serializers.CharField(source='content_type.model', read_only=True)

    class Meta:
        model = Change
        fields = [
            'id',
            'type',
            'type_name',
            'created_at',
            'description',
            'content_type',
            'content_type_name',
            'object_id',
            'created',
            'last_updated',
        ]


class IncidentSerializer(serializers.ModelSerializer):
    """
    Serializer for the Incident model.
    """
    responders_count = serializers.IntegerField(source='responders.count', read_only=True)
    affected_services_count = serializers.IntegerField(source='affected_services.count', read_only=True)
    affected_devices_count = serializers.IntegerField(source='affected_devices.count', read_only=True)
    events_count = serializers.IntegerField(source='events.count', read_only=True)

    # Enhanced: Add automation insights
    affected_services = serializers.SerializerMethodField(read_only=True)
    affected_devices = serializers.SerializerMethodField(read_only=True)
    event_sources = serializers.SerializerMethodField(read_only=True)
    correlation_window = serializers.SerializerMethodField(read_only=True)
    blast_radius = serializers.SerializerMethodField(read_only=True)
    duration_minutes = serializers.SerializerMethodField(read_only=True)
    auto_created = serializers.SerializerMethodField(read_only=True)
<<<<<<< HEAD
    recent_context_events = serializers.SerializerMethodField(read_only=True)
=======
    device_discovery_metadata = serializers.SerializerMethodField(read_only=True)
>>>>>>> 5a178a24

    class Meta:
        model = Incident
        fields = [
            'id',
            'title',
            'description',
            'status',
            'severity',
            'created_at',
            'updated_at',
            'detected_at',
            'resolved_at',
            'responders_count',
            'affected_services_count',
            'affected_devices_count',
            'events_count',
            'affected_services',
            'affected_devices',
            'event_sources',
            'correlation_window',
            'blast_radius',
            'duration_minutes',
            'auto_created',
<<<<<<< HEAD
            'recent_context_events',
=======
            'device_discovery_metadata',
>>>>>>> 5a178a24
            'reporter',
            'commander',
            'pagerduty_dedup_key',
            'created',
            'last_updated',
        ]

    def get_affected_services(self, obj):
        """Detailed information about affected services."""
        return [
            {
                'id': service.id,
                'name': service.name,
                'service_type': service.service_type,
                'health_status': getattr(service, 'health_status', 'unknown')
            }
            for service in obj.affected_services.all()
        ]

    def get_affected_devices(self, obj):
        """Detailed information about affected devices."""
        return [
            {
                'id': device.id,
                'name': device.name,
                'device_type': str(device.device_type) if device.device_type else 'unknown',
                'status': device.status if hasattr(device, 'status') else 'unknown',
                'site': device.site.name if device.site else None,
                'rack': device.rack.name if device.rack else None
            }
            for device in obj.affected_devices.all()
        ]

    def get_event_sources(self, obj):
        """Unique event sources that contributed to this incident."""
        sources = obj.events.filter(event_source__isnull=False).values_list(
            'event_source__name', flat=True
        ).distinct()
        return list(sources)

    def get_correlation_window(self, obj):
        """Time window over which events were correlated into this incident."""
        if obj.events.count() <= 1:
            return 0

        first_event = obj.events.order_by('created_at').first()
        last_event = obj.events.order_by('-created_at').first()

        if first_event and last_event:
            delta = last_event.created_at - first_event.created_at
            return int(delta.total_seconds() / 60)  # minutes
        return 0

    def get_blast_radius(self, obj):
        """Estimated blast radius based on affected services, devices and their dependencies."""
        affected_services = obj.affected_services.all()
        affected_devices = obj.affected_devices.all()

        downstream_count = 0
        business_apps_count = 0
        connected_devices_count = 0

        for service in affected_services:
            downstream_count += service.get_downstream_dependencies().count()
            business_apps_count += service.business_apps.count()

        # Estimate connected devices via cable connections
        try:
            from business_application.utils.correlation import AlertCorrelationEngine
            correlation_engine = AlertCorrelationEngine()
            
            for device in affected_devices:
                try:
                    if hasattr(correlation_engine, '_find_devices_via_cables'):
                        connected_devices = getattr(correlation_engine, '_find_devices_via_cables')(device)
                        connected_devices_count += len(connected_devices)
                except Exception:
                    pass  # Ignore errors in blast radius calculation
        except ImportError:
            # Handle circular import gracefully
            pass

        return {
            'affected_services': affected_services.count(),
            'affected_devices': affected_devices.count(),
            'potential_downstream_services': downstream_count,
            'potential_connected_devices': connected_devices_count,
            'affected_business_applications': business_apps_count
        }

    def get_duration_minutes(self, obj):
        """Duration of the incident in minutes."""
        end_time = obj.resolved_at or timezone.now()
        start_time = obj.detected_at or obj.created_at

        delta = end_time - start_time
        return int(delta.total_seconds() / 60)

    def get_auto_created(self, obj):
        """Whether this incident was automatically created."""
        return obj.reporter == "Auto-Incident System"

<<<<<<< HEAD
    def get_recent_context_events(self, obj):
        """
        Get last 20 non-incident events from devices affected by this incident.
        These provide context but are not assigned to the incident.
        """
        from django.contrib.contenttypes.models import ContentType
        from django.db.models import Q
        from dcim.models import Device
        from virtualization.models import VirtualMachine
        from business_application.models import TechnicalService, Event, EventCrit, EventStatus

        context_events = []

        if obj.affected_services.exists():
            # Get all devices, VMs, and services using Django ORM (database-level query)
            device_ids = Device.objects.filter(
                technical_services__in=obj.affected_services.all()
            ).values_list('id', flat=True)

            vm_ids = VirtualMachine.objects.filter(
                technical_services__in=obj.affected_services.all()
            ).values_list('id', flat=True)

            service_ids = obj.affected_services.values_list('id', flat=True)

            if device_ids or vm_ids or service_ids:
                device_ct = ContentType.objects.get_for_model(Device)
                vm_ct = ContentType.objects.get_for_model(VirtualMachine)
                service_ct = ContentType.objects.get_for_model(TechnicalService)

                context_events = Event.objects.filter(
                    (
                        ~Q(criticallity__in=[EventCrit.CRITICAL, EventCrit.HIGH]) |
                        Q(status=EventStatus.OK)
                    ) & (
                        Q(content_type=device_ct, object_id__in=device_ids) |
                        Q(content_type=vm_ct, object_id__in=vm_ids) |
                        Q(content_type=service_ct, object_id__in=service_ids)
                    )
                ).exclude(
                    incidents=obj
                ).order_by('-last_seen_at')[:20]

        return [
            {
                'id': event.id,
                'message': event.message,
                'status': event.status,
                'criticallity': event.criticallity,
                'last_seen_at': event.last_seen_at,
                'target_display': event.target_display if hasattr(event, 'target_display') else str(event.content_type) if event.content_type else 'Unknown',
                'event_source_name': event.event_source.name if event.event_source else 'Unknown',
            }
            for event in context_events
        ]
=======
    def get_device_discovery_metadata(self, obj):
        """Metadata about how devices were discovered as affected."""
        affected_devices = obj.affected_devices.all()
        
        if not affected_devices:
            return {
                'total_devices': 0,
                'discovery_methods': []
            }

        # For each device, determine how it was likely discovered
        discovery_methods = []
        service_based_count = 0
        cable_based_count = 0

        for device in affected_devices:
            # Check if device is associated with any affected services (service-based discovery)
            device_services = device.technical_services.all()
            affected_services = obj.affected_services.all()
            
            if any(service in affected_services for service in device_services):
                service_based_count += 1
                discovery_methods.append('service-based')
            else:
                # Likely discovered via cable connections
                cable_based_count += 1
                discovery_methods.append('cable-based')

        return {
            'total_devices': len(affected_devices),
            'service_based_devices': service_based_count,
            'cable_based_devices': cable_based_count,
            'discovery_methods': list(set(discovery_methods))  # Unique methods
        }
>>>>>>> 5a178a24


class PagerDutyTemplateSerializer(serializers.ModelSerializer):
    """
    Serializer for the PagerDutyTemplate model.
    """
    services_using_template = serializers.ReadOnlyField()

    class Meta:
        model = PagerDutyTemplate
        fields = [
            'id',
            'name',
            'description',
            'template_type',
            'pagerduty_config',
            'services_using_template',
            'created',
            'last_updated',
        ]


class ExternalWorkflowSerializer(serializers.ModelSerializer):
    """
    Serializer for the ExternalWorkflow model.
    """
    workflow_url = serializers.ReadOnlyField()
    workflow_identifier = serializers.ReadOnlyField()
    workflow_type_display = serializers.CharField(source='get_workflow_type_display', read_only=True)
    object_type_display = serializers.CharField(source='get_object_type_display', read_only=True)
    aap_resource_type_display = serializers.CharField(source='get_aap_resource_type_display', read_only=True)

    class Meta:
        model = ExternalWorkflow
        fields = [
            'id',
            'name',
            'description',
            'workflow_type',
            'workflow_type_display',
            'enabled',
            'object_type',
            'object_type_display',
            'aap_url',
            'aap_resource_type',
            'aap_resource_type_display',
            'aap_resource_id',
            'n8n_webhook_url',
            'attribute_mapping',
            'workflow_url',
            'workflow_identifier',
            'created',
            'last_updated',
        ]


class WorkflowExecutionSerializer(serializers.ModelSerializer):
    """
    Serializer for the WorkflowExecution model.
    """
    workflow_name = serializers.CharField(source='workflow.name', read_only=True)
    workflow_type = serializers.CharField(source='workflow.workflow_type', read_only=True)
    user_username = serializers.CharField(source='user.username', read_only=True)
    content_type_name = serializers.CharField(source='content_type.model', read_only=True)
    source_object_display = serializers.ReadOnlyField()
    duration = serializers.ReadOnlyField()
    status_display = serializers.CharField(source='get_status_display', read_only=True)

    class Meta:
        model = WorkflowExecution
        fields = [
            'id',
            'workflow',
            'workflow_name',
            'workflow_type',
            'user',
            'user_username',
            'content_type',
            'content_type_name',
            'object_id',
            'source_object_display',
            'status',
            'status_display',
            'started_at',
            'completed_at',
            'duration',
            'parameters_sent',
            'execution_id',
            'response_data',
            'error_message',
            'created',
            'last_updated',
        ]
        read_only_fields = [
            'workflow', 'user', 'content_type', 'object_id', 'status',
            'started_at', 'completed_at', 'parameters_sent', 'execution_id',
            'response_data', 'error_message'
        ]


class TargetSerializer(serializers.Serializer):
    """Serializer for alert target information."""
    type = serializers.ChoiceField(choices=['device', 'vm', 'service'])
    identifier = serializers.CharField(max_length=255)


class GenericAlertSerializer(serializers.Serializer):
    """
    Serializer for generic alert endpoint.
    Validates standardized alert payload format.
    """
    source = serializers.CharField(max_length=100)
    timestamp = serializers.DateTimeField(default=timezone.now)
    severity = serializers.ChoiceField(
        choices=['critical', 'high', 'medium', 'low']
    )
    status = serializers.ChoiceField(
        choices=['triggered', 'ok', 'suppressed']
    )
    message = serializers.CharField()
    dedup_id = serializers.CharField(max_length=255)
    target = TargetSerializer()
    raw_data = serializers.JSONField(required=False, default=dict)

    def validate_dedup_id(self, value):
        """Ensure dedup_id is unique enough."""
        if not value:
            raise serializers.ValidationError(
                "dedup_id cannot be empty"
            )
        return value

    def validate_timestamp(self, value):
        """Ensure timestamp is not in the future."""
        if value > timezone.now():
            raise serializers.ValidationError(
                "Timestamp cannot be in the future"
            )
        return value


class CapacitorAlertSerializer(serializers.Serializer):
    """
    Serializer for Capacitor-specific alerts.
    Based on typical Capacitor alert format.
    """
    alert_id = serializers.CharField()
    device_name = serializers.CharField()
    description = serializers.CharField()
    priority = serializers.IntegerField(min_value=1, max_value=5)
    state = serializers.CharField()
    alert_time = serializers.DateTimeField(required=False)

    # Additional Capacitor-specific fields
    metric_name = serializers.CharField(required=False)
    metric_value = serializers.FloatField(required=False)
    threshold = serializers.FloatField(required=False)

    def validate_state(self, value):
        """Validate Capacitor alert states."""
        valid_states = ['ALARM', 'OK', 'INSUFFICIENT_DATA']
        if value.upper() not in valid_states:
            raise serializers.ValidationError(
                f"State must be one of {valid_states}"
            )
        return value.upper()


class SignalFXAlertSerializer(serializers.Serializer):
    """
    Serializer for SignalFX webhook payload.
    Based on SignalFX Events API v2 format.
    """
    incidentId = serializers.CharField()
    alertState = serializers.CharField()
    alertMessage = serializers.CharField()
    severity = serializers.CharField(required=False, default='medium')
    timestamp = serializers.IntegerField(required=False)  # Unix timestamp

    dimensions = serializers.DictField(required=False, default=dict)
    detectorName = serializers.CharField(required=False)
    detectorUrl = serializers.CharField(required=False)
    rule = serializers.CharField(required=False)

    def validate_alertState(self, value):
        """Validate SignalFX alert states."""
        valid_states = ['TRIGGERED', 'RESOLVED', 'STOPPED']
        if value.upper() not in valid_states:
            raise serializers.ValidationError(
                f"alertState must be one of {valid_states}"
            )
        return value

    def validate_timestamp(self, value):
        """Convert Unix timestamp to datetime if provided."""
        if value:
            try:
                # Fix: Use datetime.timezone.utc instead of timezone.utc
                from datetime import timezone as dt_timezone
                return datetime.fromtimestamp(
                    value / 1000, tz=dt_timezone.utc
                )
            except (ValueError, TypeError):
                raise serializers.ValidationError(
                    "Invalid timestamp format"
                )
        return timezone.now()


class EmailAlertSerializer(serializers.Serializer):
    """
    Serializer for email alerts processed by N8N.
    Expects pre-parsed email content.
    """
    message_id = serializers.CharField(max_length=255)
    subject = serializers.CharField()
    body = serializers.CharField()
    sender = serializers.EmailField()
    timestamp = serializers.DateTimeField(required=False, default=timezone.now)

    # Parsed alert information (extracted by N8N)
    severity = serializers.ChoiceField(
        choices=['critical', 'high', 'medium', 'low'],
        required=False,
        default='medium'
    )
    target_type = serializers.ChoiceField(
        choices=['device', 'vm', 'service'],
        required=False,
        default='service'
    )
    target_identifier = serializers.CharField(
        max_length=255,
        required=False,
        allow_blank=True
    )

    headers = serializers.DictField(required=False, default=dict)
    attachments = serializers.ListField(
        child=serializers.DictField(),
        required=False,
        default=list
    )

    def validate(self, data):
        """
        Ensure we have enough information to create an alert.
        """
        if not data.get('target_identifier'):
            if 'server' in data['subject'].lower():
                data['target_type'] = 'device'
            elif 'vm' in data['subject'].lower():
                data['target_type'] = 'vm'
            data['target_identifier'] = 'unknown'

        return data


class GitLabSerializer(serializers.Serializer):
    """
    Serializer for GitLab webhook payload.
    Based on GitLab  Events webhook format.
    """
    object_kind = serializers.CharField()
    object_attributes = serializers.DictField()
    project = serializers.DictField()
    commit = serializers.DictField(required=False)
    user = serializers.DictField(required=False)

    def validate_object_kind(self, value):
        """Validate that this is a pipeline or merge request event."""
        if value not in ['pipeline', 'merge_request']:
            raise serializers.ValidationError(
                "This endpoint only accepts pipeline or merge request events"
            )
        return value

    # Validate the entire payload, as object_attributes can be different for pipeline and merge request events.
    # We cannot use validate_object_attributes because it does not have access to the object_kind.
    def validate(self, attrs):
        """Validate the entire payload."""
        if attrs['object_kind'] == 'pipeline':
            required_fields = ['id', 'status', 'source']
        elif attrs['object_kind'] == 'merge_request':
            required_fields = ['id', 'state', 'source']
        else:
            raise serializers.ValidationError(
                "Invalid object kind: " + attrs['object_kind']
            )
        for field in required_fields:
            if field not in attrs['object_attributes']:
                raise serializers.ValidationError(
                    f"Missing required field in object_attributes: {field}"
                )
        return attrs

    def validate_project(self, value):
        """Validate project contains required fields."""
        if 'path_with_namespace' not in value:
            raise serializers.ValidationError(
                "Missing required field in project: path_with_namespace"
            )
        return value


class WebhookSignatureSerializer(serializers.Serializer):
    """
    Base serializer for webhook signature validation.
    Each integration can extend this for specific validation.
    """
    signature = serializers.CharField(required=False)

    def validate_signature(self, request, secret):
        """
        Validate webhook signature.
        Must be implemented by subclasses.
        """
        raise NotImplementedError(
            "Subclasses must implement signature validation"
        )


# ============================================================================
# NEW SERIALIZERS FOR INCIDENT AUTOMATION
# ============================================================================

class AutomationStatusSerializer(serializers.Serializer):
    """Serializer for automation status information."""
    enabled = serializers.BooleanField()
    events_last_24h = serializers.IntegerField()
    incidents_last_24h = serializers.IntegerField()
    unprocessed_events = serializers.IntegerField()
    open_incidents = serializers.IntegerField()
    correlation_threshold = serializers.FloatField()
    correlation_window_minutes = serializers.IntegerField()
    recent_incident_trend = serializers.DictField()


class CorrelationAnalysisSerializer(serializers.Serializer):
    """Serializer for correlation analysis data."""
    total_incidents = serializers.IntegerField()
    incidents_by_service_count = serializers.DictField()
    events_per_incident = serializers.DictField()
    correlation_patterns = serializers.ListField()
    unprocessed_events = serializers.IntegerField()


class ProcessEventRequestSerializer(serializers.Serializer):
    """Serializer for event processing requests."""
    event_id = serializers.IntegerField()


class ProcessEventResponseSerializer(serializers.Serializer):
    """Serializer for event processing responses."""
    success = serializers.BooleanField()
    message = serializers.CharField()
    incident_id = serializers.IntegerField(allow_null=True)
    incident_title = serializers.CharField(allow_null=True)
    action = serializers.CharField()  # 'created', 'updated', 'none'


class ProcessUnprocessedRequestSerializer(serializers.Serializer):
    """Serializer for batch processing requests."""
    hours = serializers.IntegerField(default=24, min_value=1, max_value=168)


class ProcessUnprocessedResponseSerializer(serializers.Serializer):
    """Serializer for batch processing responses."""
    success = serializers.BooleanField()
    message = serializers.CharField()
    unprocessed_events_found = serializers.IntegerField()
    events_processed = serializers.IntegerField()
    time_window_hours = serializers.IntegerField()


class ForceCorrelateRequestSerializer(serializers.Serializer):
    """Serializer for force correlation requests."""
    hours = serializers.IntegerField(default=24, min_value=1, max_value=168)
    incident_ids = serializers.ListField(
        child=serializers.IntegerField(),
        required=False,
        default=list
    )


class ForceCorrelateResponseSerializer(serializers.Serializer):
    """Serializer for force correlation responses."""
    success = serializers.BooleanField()
    message = serializers.CharField()
    total_events_reprocessed = serializers.IntegerField()
    events_successfully_processed = serializers.IntegerField()
    time_window_hours = serializers.IntegerField()


class IncidentAutomationEventSerializer(serializers.ModelSerializer):
    """
    Simplified event serializer for automation endpoints.
    Focuses on correlation-relevant data.
    """
    content_type_name = serializers.CharField(source='content_type.model', read_only=True)
    event_source_name = serializers.CharField(source='event_source.name', read_only=True)
    incidents_count = serializers.IntegerField(source='incidents.count', read_only=True)

    class Meta:
        model = Event
        fields = [
            'id',
            'message',
            'status',
            'criticallity',
            'created_at',
            'content_type_name',
            'object_id',
            'event_source_name',
            'incidents_count',
            'dedup_id'
        ]


class IncidentAutomationIncidentSerializer(serializers.ModelSerializer):
    """
    Simplified incident serializer for automation endpoints.
    Focuses on correlation and automation data.
    """
    events_count = serializers.IntegerField(source='events.count', read_only=True)
    affected_services_count = serializers.IntegerField(source='affected_services.count', read_only=True)
    auto_created = serializers.SerializerMethodField()
    correlation_window = serializers.SerializerMethodField()

    class Meta:
        model = Incident
        fields = [
            'id',
            'title',
            'status',
            'severity',
            'created_at',
            'resolved_at',
            'events_count',
            'affected_services_count',
            'auto_created',
            'correlation_window',
            'reporter'
        ]

    def get_auto_created(self, obj):
        return obj.reporter == "Auto-Incident System"

    def get_correlation_window(self, obj):
        """Time window over which events were correlated (in minutes)."""
        if obj.events.count() <= 1:
            return 0

        first_event = obj.events.order_by('created_at').first()
        last_event = obj.events.order_by('-created_at').first()

        if first_event and last_event:
            delta = last_event.created_at - first_event.created_at
            return int(delta.total_seconds() / 60)
        return 0<|MERGE_RESOLUTION|>--- conflicted
+++ resolved
@@ -406,11 +406,8 @@
     blast_radius = serializers.SerializerMethodField(read_only=True)
     duration_minutes = serializers.SerializerMethodField(read_only=True)
     auto_created = serializers.SerializerMethodField(read_only=True)
-<<<<<<< HEAD
     recent_context_events = serializers.SerializerMethodField(read_only=True)
-=======
     device_discovery_metadata = serializers.SerializerMethodField(read_only=True)
->>>>>>> 5a178a24
 
     class Meta:
         model = Incident
@@ -435,11 +432,8 @@
             'blast_radius',
             'duration_minutes',
             'auto_created',
-<<<<<<< HEAD
             'recent_context_events',
-=======
             'device_discovery_metadata',
->>>>>>> 5a178a24
             'reporter',
             'commander',
             'pagerduty_dedup_key',
@@ -542,7 +536,6 @@
         """Whether this incident was automatically created."""
         return obj.reporter == "Auto-Incident System"
 
-<<<<<<< HEAD
     def get_recent_context_events(self, obj):
         """
         Get last 20 non-incident events from devices affected by this incident.
@@ -598,7 +591,6 @@
             }
             for event in context_events
         ]
-=======
     def get_device_discovery_metadata(self, obj):
         """Metadata about how devices were discovered as affected."""
         affected_devices = obj.affected_devices.all()
@@ -633,7 +625,6 @@
             'cable_based_devices': cable_based_count,
             'discovery_methods': list(set(discovery_methods))  # Unique methods
         }
->>>>>>> 5a178a24
 
 
 class PagerDutyTemplateSerializer(serializers.ModelSerializer):
