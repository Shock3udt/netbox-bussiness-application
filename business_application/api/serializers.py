from rest_framework import serializers
from business_application.models import (
    BusinessApplication, TechnicalService, ServiceDependency, EventSource, Event,
    Maintenance, ChangeType, Change, Incident, PagerDutyTemplate
)

from django.utils import timezone
from datetime import datetime

class BusinessApplicationSerializer(serializers.ModelSerializer):
    """
    Serializer for the BusinessApplication model.
    Provides representation for API interactions.
    """
    class Meta:
        model = BusinessApplication
        fields = [
            'id',
            'name',
            'appcode',
            'description',
            'owner',
            'delegate',
            'servicenow',
        ]

class TechnicalServiceSerializer(serializers.ModelSerializer):
    """
    Serializer for the TechnicalService model.
    """
    business_apps_count = serializers.IntegerField(source='business_apps.count', read_only=True)
    vms_count = serializers.IntegerField(source='vms.count', read_only=True)
    devices_count = serializers.IntegerField(source='devices.count', read_only=True)
    clusters_count = serializers.IntegerField(source='clusters.count', read_only=True)
    upstream_dependencies_count = serializers.SerializerMethodField(read_only=True)
    downstream_dependencies_count = serializers.SerializerMethodField(read_only=True)
    has_pagerduty_integration = serializers.ReadOnlyField()

    class Meta:
        model = TechnicalService
        fields = [
            'id',
            'name',
            'service_type',
            'business_apps_count',
            'vms_count',
            'devices_count',
            'clusters_count',
            'upstream_dependencies_count',
            'downstream_dependencies_count',
            'pagerduty_service_definition',
            'pagerduty_router_rule',
            'pagerduty_config',
            'has_pagerduty_integration',
            'created',
            'last_updated',
        ]

    def get_upstream_dependencies_count(self, obj):
        return obj.get_upstream_dependencies().count()

    def get_downstream_dependencies_count(self, obj):
        return obj.get_downstream_dependencies().count()

class ServiceDependencySerializer(serializers.ModelSerializer):
    """
    Serializer for the ServiceDependency model.
    """
    upstream_service_name = serializers.CharField(source='upstream_service.name', read_only=True)
    downstream_service_name = serializers.CharField(source='downstream_service.name', read_only=True)

    class Meta:
        model = ServiceDependency
        fields = [
            'id',
            'name',
            'description',
            'upstream_service',
            'upstream_service_name',
            'downstream_service',
            'downstream_service_name',
            'dependency_type',
            'created',
            'last_updated',
        ]

class EventSourceSerializer(serializers.ModelSerializer):
    """
    Serializer for the EventSource model.
    """
    events_count = serializers.IntegerField(source='event_set.count', read_only=True)

    class Meta:
        model = EventSource
        fields = [
            'id',
            'name',
            'description',
            'events_count',
            'created',
            'last_updated',
        ]

class EventSerializer(serializers.ModelSerializer):
    """
    Serializer for the Event model.
    """
    event_source_name = serializers.CharField(source='event_source.name', read_only=True)
    content_type_name = serializers.CharField(source='content_type.model', read_only=True)

    class Meta:
        model = Event
        fields = [
            'id',
            'created_at',
            'last_seen_at',
            'updated_at',
            'content_type',
            'content_type_name',
            'object_id',
            'message',
            'dedup_id',
            'status',
            'criticallity',
            'event_source',
            'event_source_name',
            'raw',
            'created',
            'last_updated',
        ]

class MaintenanceSerializer(serializers.ModelSerializer):
    """
    Serializer for the Maintenance model.
    """
    content_type_name = serializers.CharField(source='content_type.model', read_only=True)

    class Meta:
        model = Maintenance
        fields = [
            'id',
            'status',
            'description',
            'planned_start',
            'planned_end',
            'contact',
            'content_type',
            'content_type_name',
            'object_id',
            'created',
            'last_updated',
        ]

class ChangeTypeSerializer(serializers.ModelSerializer):
    """
    Serializer for the ChangeType model.
    """
    changes_count = serializers.IntegerField(source='change_set.count', read_only=True)

    class Meta:
        model = ChangeType
        fields = [
            'id',
            'name',
            'description',
            'changes_count',
            'created',
            'last_updated',
        ]

class ChangeSerializer(serializers.ModelSerializer):
    """
    Serializer for the Change model.
    """
    type_name = serializers.CharField(source='type.name', read_only=True)
    content_type_name = serializers.CharField(source='content_type.model', read_only=True)

    class Meta:
        model = Change
        fields = [
            'id',
            'type',
            'type_name',
            'created_at',
            'description',
            'content_type',
            'content_type_name',
            'object_id',
            'created',
            'last_updated',
        ]

class IncidentSerializer(serializers.ModelSerializer):
    """
    Serializer for the Incident model.
    """
    responders_count = serializers.IntegerField(source='responders.count', read_only=True)
    affected_services_count = serializers.IntegerField(source='affected_services.count', read_only=True)
    events_count = serializers.IntegerField(source='events.count', read_only=True)

    class Meta:
        model = Incident
        fields = [
            'id',
            'title',
            'description',
            'status',
            'severity',
            'created_at',
            'updated_at',
            'detected_at',
            'resolved_at',
            'responders_count',
            'affected_services_count',
            'events_count',
            'reporter',
            'commander',
            'created',
            'last_updated',
        ]

<<<<<<< HEAD
class PagerDutyTemplateSerializer(serializers.ModelSerializer):
    """
    Serializer for the PagerDutyTemplate model.
    """
    services_using_template = serializers.ReadOnlyField()
    
    class Meta:
        model = PagerDutyTemplate
        fields = [
            'id',
            'name',
            'description',
            'template_type',
            'pagerduty_config',
            'services_using_template',
            'created',
            'last_updated',
        ]
=======

class TargetSerializer(serializers.Serializer):
    """Serializer for alert target information."""
    type = serializers.ChoiceField(choices=['device', 'vm', 'service'])
    identifier = serializers.CharField(max_length=255)


class GenericAlertSerializer(serializers.Serializer):
    """
    Serializer for generic alert endpoint.
    Validates standardized alert payload format.
    """
    source = serializers.CharField(max_length=100)
    timestamp = serializers.DateTimeField(default=timezone.now)
    severity = serializers.ChoiceField(
        choices=['critical', 'high', 'medium', 'low']
    )
    status = serializers.ChoiceField(
        choices=['triggered', 'ok', 'suppressed']
    )
    message = serializers.CharField()
    dedup_id = serializers.CharField(max_length=255)
    target = TargetSerializer()
    raw_data = serializers.JSONField(required=False, default=dict)

    def validate_dedup_id(self, value):
        """Ensure dedup_id is unique enough."""
        if not value:
            raise serializers.ValidationError(
                "dedup_id cannot be empty"
            )
        return value

    def validate_timestamp(self, value):
        """Ensure timestamp is not in the future."""
        if value > timezone.now():
            raise serializers.ValidationError(
                "Timestamp cannot be in the future"
            )
        return value


class CapacitorAlertSerializer(serializers.Serializer):
    """
    Serializer for Capacitor-specific alerts.
    Based on typical Capacitor alert format.
    """
    alert_id = serializers.CharField()
    device_name = serializers.CharField()
    description = serializers.CharField()
    priority = serializers.IntegerField(min_value=1, max_value=5)
    state = serializers.CharField()
    alert_time = serializers.DateTimeField(required=False)

    # Additional Capacitor-specific fields
    metric_name = serializers.CharField(required=False)
    metric_value = serializers.FloatField(required=False)
    threshold = serializers.FloatField(required=False)

    def validate_state(self, value):
        """Validate Capacitor alert states."""
        valid_states = ['ALARM', 'OK', 'INSUFFICIENT_DATA']
        if value.upper() not in valid_states:
            raise serializers.ValidationError(
                f"State must be one of {valid_states}"
            )
        return value.upper()


class SignalFXAlertSerializer(serializers.Serializer):
    """
    Serializer for SignalFX webhook payload.
    Based on SignalFX Events API v2 format.
    """
    incidentId = serializers.CharField()
    alertState = serializers.CharField()
    alertMessage = serializers.CharField()
    severity = serializers.CharField(required=False, default='medium')
    timestamp = serializers.IntegerField(required=False)  # Unix timestamp

    dimensions = serializers.DictField(required=False, default=dict)
    detectorName = serializers.CharField(required=False)
    detectorUrl = serializers.CharField(required=False)
    rule = serializers.CharField(required=False)

    def validate_alertState(self, value):
        """Validate SignalFX alert states."""
        valid_states = ['TRIGGERED', 'RESOLVED', 'STOPPED']
        if value.upper() not in valid_states:
            raise serializers.ValidationError(
                f"alertState must be one of {valid_states}"
            )
        return value

    def validate_timestamp(self, value):
        """Convert Unix timestamp to datetime if provided."""
        if value:
            try:
                # Fix: Use datetime.timezone.utc instead of timezone.utc
                from datetime import timezone as dt_timezone
                return datetime.fromtimestamp(
                    value / 1000, tz=dt_timezone.utc
                )
            except (ValueError, TypeError):
                raise serializers.ValidationError(
                    "Invalid timestamp format"
                )
        return timezone.now()


class EmailAlertSerializer(serializers.Serializer):
    """
    Serializer for email alerts processed by N8N.
    Expects pre-parsed email content.
    """
    message_id = serializers.CharField(max_length=255)
    subject = serializers.CharField()
    body = serializers.CharField()
    sender = serializers.EmailField()
    timestamp = serializers.DateTimeField(required=False, default=timezone.now)

    # Parsed alert information (extracted by N8N)
    severity = serializers.ChoiceField(
        choices=['critical', 'high', 'medium', 'low'],
        required=False,
        default='medium'
    )
    target_type = serializers.ChoiceField(
        choices=['device', 'vm', 'service'],
        required=False,
        default='service'
    )
    target_identifier = serializers.CharField(
        max_length=255,
        required=False,
        allow_blank=True
    )

    headers = serializers.DictField(required=False, default=dict)
    attachments = serializers.ListField(
        child=serializers.DictField(),
        required=False,
        default=list
    )

    def validate(self, data):
        """
        Ensure we have enough information to create an alert.
        """
        if not data.get('target_identifier'):
            if 'server' in data['subject'].lower():
                data['target_type'] = 'device'
            elif 'vm' in data['subject'].lower():
                data['target_type'] = 'vm'
            data['target_identifier'] = 'unknown'

        return data

class WebhookSignatureSerializer(serializers.Serializer):
    """
    Base serializer for webhook signature validation.
    Each integration can extend this for specific validation.
    """
    signature = serializers.CharField(required=False)

    def validate_signature(self, request, secret):
        """
        Validate webhook signature.
        Must be implemented by subclasses.
        """
        raise NotImplementedError(
            "Subclasses must implement signature validation"
        )
>>>>>>> 2fdd3094
<|MERGE_RESOLUTION|>--- conflicted
+++ resolved
@@ -219,7 +219,7 @@
             'last_updated',
         ]
 
-<<<<<<< HEAD
+
 class PagerDutyTemplateSerializer(serializers.ModelSerializer):
     """
     Serializer for the PagerDutyTemplate model.
@@ -238,7 +238,7 @@
             'created',
             'last_updated',
         ]
-=======
+
 
 class TargetSerializer(serializers.Serializer):
     """Serializer for alert target information."""
@@ -412,4 +412,3 @@
         raise NotImplementedError(
             "Subclasses must implement signature validation"
         )
->>>>>>> 2fdd3094
