--- conflicted
+++ resolved
@@ -230,20 +230,10 @@
         if incident.events.filter(dedup_id=event.dedup_id).exists():
             return False
 
-<<<<<<< HEAD
         # Assign ALL events to existing incidents, regardless of severity/status
         # This includes OK events, low priority events, etc.
         return True
-=======
-        # Map both event and incident severities to numeric values for comparison
-        event_severity_map = {'LOW': 1, 'MEDIUM': 2, 'HIGH': 3, 'CRITICAL': 4}
-        incident_severity_map = {'low': 1, 'medium': 2, 'high': 3, 'critical': 4}
-
-        event_severity = event_severity_map.get(event.criticallity, 2)
-        incident_severity = incident_severity_map.get(incident.severity, 2)
-
-        return event_severity >= incident_severity - 1
->>>>>>> 75ae7c8f
+
 
     def _should_create_incident(self, event: Event) -> bool:
         """
@@ -253,13 +243,9 @@
         # Only triggered events can create incidents
         if event.status != 'triggered':
             return False
-<<<<<<< HEAD
 
         # Don't create incidents for OK/resolved events or low priority events
         if event.criticallity in ['LOW', 'OK']:
-=======
-        if event.criticallity in ['LOW']:
->>>>>>> 75ae7c8f
             return False
 
         return True
@@ -302,8 +288,7 @@
         """
         # Add event to incident using the many-to-many relationship
         incident.events.add(event)
-<<<<<<< HEAD
-
+        
         # Only escalate incident severity if event is more critical (never downgrade)
         event_severity_map = {'OK': 'low', 'LOW': 'low', 'MEDIUM': 'medium', 'HIGH': 'high', 'CRITICAL': 'critical'}
         severity_order = ['low', 'medium', 'high', 'critical']
@@ -320,19 +305,6 @@
             )
 
         # Always update incident timestamp to show activity
-=======
-
-        # Escalate incident severity if event is more critical
-        event_severity_map = {'LOW': 'low', 'MEDIUM': 'medium', 'HIGH': 'high', 'CRITICAL': 'critical'}
-        severity_order = ['low', 'medium', 'high', 'critical']
-        mapped_event_severity = event_severity_map.get(event.criticallity, 'medium')
-
-        if severity_order.index(mapped_event_severity) > severity_order.index(incident.severity):
-            incident.severity = mapped_event_severity
-            incident.save()
-
-        # Update incident timestamp
->>>>>>> 75ae7c8f
         incident.updated_at = timezone.now()
         incident.save()
 
